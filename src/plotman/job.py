# TODO do we use all these?
import argparse
import contextlib
import functools
import logging
import os
import random
import re
import sys
import glob
import time
from datetime import datetime
from enum import Enum, auto
from subprocess import call
import typing

import attr
import click
import pendulum
import psutil

from plotman import chia, madmax


def job_phases_for_tmpdir(d: str, all_jobs: typing.List["Job"]) -> typing.List["Phase"]:
    '''Return phase 2-tuples for jobs running on tmpdir d'''
    return sorted([j.progress() for j in all_jobs if os.path.normpath(j.tmpdir) == os.path.normpath(d)])

def job_phases_for_dstdir(d: str, all_jobs: typing.List["Job"]) -> typing.List["Phase"]:
    '''Return phase 2-tuples for jobs outputting to dstdir d'''
    return sorted([j.progress() for j in all_jobs if os.path.normpath(j.dstdir) == os.path.normpath(d)])

def is_plotting_cmdline(cmdline: typing.List[str]) -> bool:
    if cmdline and 'python' in cmdline[0].lower():  # Stock Chia plotter
        cmdline = cmdline[1:]
        return (
            len(cmdline) >= 3
            # TODO: use the configured executable
            and 'chia' in cmdline[0]
            and 'plots' == cmdline[1]
            and 'create' == cmdline[2]
        )
<<<<<<< HEAD
    elif cmdline and 'chia_plot' == cmdline[0].lower():  # Madmax plotter
        # TODO: use the configured executable
=======
    elif cmdline and 'chia_plot' == os.path.basename(cmdline[0].lower()):  # Madmax plotter
>>>>>>> 38230591
        return True
    return False

def parse_chia_plot_time(s: str) -> pendulum.DateTime:
    # This will grow to try ISO8601 as well for when Chia logs that way
    # TODO: unignore once fixed upstream
    #       https://github.com/sdispater/pendulum/pull/548
    return pendulum.from_format(s, 'ddd MMM DD HH:mm:ss YYYY', locale='en', tz=None)  # type: ignore[arg-type]

def parse_chia_plots_create_command_line(
    command_line: typing.List[str],
) -> "ParsedChiaPlotsCreateCommand":
    command_line = list(command_line)
    # Parse command line args
    if 'python' in command_line[0].lower():  # Stock Chia plotter
        command_line = command_line[1:]
        assert len(command_line) >= 3
        # TODO: use the configured executable
        assert 'chia' in command_line[0]
        assert 'plots' == command_line[1]
        assert 'create' == command_line[2]
        all_command_arguments = command_line[3:]
        # TODO: We could at some point do chia version detection and pick the
        #       associated command.  For now we'll just use the latest one we have
        #       copied.
        command = chia.commands.latest_command()
    elif 'chia_plot' in command_line[0].lower():  # Madmax plotter
        # TODO: use the configured executable
        command_line = command_line[1:]
        all_command_arguments = command_line[2:]
        command = madmax._cli_c8121b9

    # nice idea, but this doesn't include -h
    # help_option_names = command.get_help_option_names(ctx=context)
    help_option_names = {'--help', '-h'}

    command_arguments = [
        argument
        for argument in all_command_arguments
        if argument not in help_option_names
    ]

    try:
        context = command.make_context(info_name='', args=list(command_arguments))
    except click.ClickException as e:
        error = e
        params = {}
    else:
        error = None
        params = context.params

    return ParsedChiaPlotsCreateCommand(
        error=error,
        help=len(all_command_arguments) > len(command_arguments),
        parameters=params,
    )

class ParsedChiaPlotsCreateCommand:
    def __init__(
        self,
        error: click.ClickException,
        help: bool,
        parameters: typing.Dict[str, object],
    ) -> None:
        self.error = error
        self.help = help
        self.parameters = parameters

@functools.total_ordering
@attr.frozen(order=False)
class Phase:
    major: int = 0
    minor: int = 0
    known: bool = True

    def __lt__(self, other: "Phase") -> bool:
        return (
            (not self.known, self.major, self.minor)
            < (not other.known, other.major, other.minor)
        )

    @classmethod
    def from_tuple(cls, t: typing.Tuple[typing.Optional[int], typing.Optional[int]]) -> "Phase":
        if len(t) != 2:
            raise Exception(f'phase must be created from 2-tuple: {t!r}')

        if None in t and not t[0] is t[1]:
            raise Exception(f'phase can not be partially known: {t!r}')

        if t[0] is None:
            return cls(known=False)

        return cls(major=t[0], minor=t[1])  # type: ignore[arg-type]

    @classmethod
    def list_from_tuples(
        cls,
        l: typing.Sequence[typing.Tuple[typing.Optional[int], typing.Optional[int]]],
    ) -> typing.List["Phase"]:
        return [cls.from_tuple(t) for t in l]

    def __str__(self) -> str:
        if not self.known:
            return '?:?'
        return f'{self.major}:{self.minor}'

# TODO: be more principled and explicit about what we cache vs. what we look up
# dynamically from the logfile
class Job:
    'Represents a plotter job'

    logfile: str = ''
    jobfile: str = ''
    job_id: int = 0
    plot_id: str = '--------'
    plotter: str = ''
    proc: psutil.Process
    k: int
    r: int
    u: int
    b: int
    n: int
    tmpdir: str
    tmp2dir: str
    dstdir: str

    @classmethod
    def get_running_jobs(
        cls,
        logroot: str,
        cached_jobs: typing.Sequence["Job"] = (),
    ) -> typing.List["Job"]:
        '''Return a list of running plot jobs.  If a cache of preexisting jobs is provided,
           reuse those previous jobs without updating their information.  Always look for
           new jobs not already in the cache.'''
        jobs: typing.List[Job] = []
        cached_jobs_by_pid = { j.proc.pid: j for j in cached_jobs }

        with contextlib.ExitStack() as exit_stack:
            processes = []

            pids = set()
            ppids = set()

            for process in psutil.process_iter():
                # Ignore processes which most likely have terminated between the time of
                # iteration and data access.
                with contextlib.suppress(psutil.NoSuchProcess, psutil.AccessDenied):
                    exit_stack.enter_context(process.oneshot())
                    if is_plotting_cmdline(process.cmdline()):
                        ppids.add(process.ppid())
                        pids.add(process.pid)
                        processes.append(process)

            # https://github.com/ericaltendorf/plotman/pull/418
            # The experimental Chia GUI .deb installer launches plots
            # in a manner that results in a parent and child process
            # that both share the same command line and, as such, are
            # both identified as plot processes.  Only the child is
            # really plotting.  Filter out the parent.

            wanted_pids = pids - ppids

            wanted_processes = [
                process
                for process in processes
                if process.pid in wanted_pids
            ]

            for proc in wanted_processes:
                with contextlib.suppress(psutil.NoSuchProcess, psutil.AccessDenied):
                    if proc.pid in cached_jobs_by_pid.keys():
                        jobs.append(cached_jobs_by_pid[proc.pid])  # Copy from cache
                    else:
                        with proc.oneshot():
                            command_line = list(proc.cmdline())
                            if len(command_line) == 0:
                                # https://github.com/ericaltendorf/plotman/issues/610
                                continue
                            parsed_command = parse_chia_plots_create_command_line(
                                command_line=command_line,
                            )
                            if parsed_command.error is not None:
                                continue
                            job = cls(
                                proc=proc,
                                parsed_command=parsed_command,
                                logroot=logroot,
                            )
                            if job.help:
                                continue
                            jobs.append(job)

        return jobs


    def __init__(
        self,
        proc: psutil.Process,
        parsed_command: ParsedChiaPlotsCreateCommand,
        logroot: str,
    ) -> None:
        '''Initialize from an existing psutil.Process object.  must know logroot in order to understand open files'''
        self.proc = proc
        # These are dynamic, cached, and need to be udpated periodically
        self.phase = Phase(known=False)

        self.help = parsed_command.help
        self.args = parsed_command.parameters

        # an example as of 1.0.5
        # {
        #     'size': 32,
        #     'num_threads': 4,
        #     'buckets': 128,
        #     'buffer': 6000,
        #     'tmp_dir': '/farm/yards/901',
        #     'final_dir': '/farm/wagons/801',
        #     'override_k': False,
        #     'num': 1,
        #     'alt_fingerprint': None,
        #     'pool_contract_address': None,
        #     'farmer_public_key': None,
        #     'pool_public_key': None,
        #     'tmp2_dir': None,
        #     'plotid': None,
        #     'memo': None,
        #     'nobitfield': False,
        #     'exclude_final_dir': False,
        # }
        # TODO: use the configured executable
        if proc.name().startswith("chia_plot"): # MADMAX
            self.k = 32
            self.r = self.args['threads']  # type: ignore[assignment]
            self.u = self.args['buckets']  # type: ignore[assignment]
            self.b = 0
            self.n = self.args['count']  # type: ignore[assignment]
            self.tmpdir = self.args['tmpdir']  # type: ignore[assignment]
            self.tmp2dir = self.args['tmpdir2']  # type: ignore[assignment]
            self.dstdir = self.args['finaldir']  # type: ignore[assignment]
        else: # CHIA
            self.k = self.args['size']  # type: ignore[assignment]
            self.r = self.args['num_threads']  # type: ignore[assignment]
            self.u = self.args['buckets']  # type: ignore[assignment]
            self.b = self.args['buffer']  # type: ignore[assignment]
            self.n = self.args['num']  # type: ignore[assignment]
            self.tmpdir = self.args['tmp_dir']  # type: ignore[assignment]
            self.tmp2dir = self.args['tmp2_dir']  # type: ignore[assignment]
            self.dstdir = self.args['final_dir']  # type: ignore[assignment]

        plot_cwd: str = self.proc.cwd()
        self.tmpdir = os.path.join(plot_cwd, self.tmpdir)
        if self.tmp2dir is not None:
            self.tmp2dir = os.path.join(plot_cwd, self.tmp2dir)
        self.dstdir = os.path.join(plot_cwd, self.dstdir)

        # Find logfile (whatever file is open under the log root).  The
        # file may be open more than once, e.g. for STDOUT and STDERR.
        for f in self.proc.open_files():
            if logroot in f.path:
                if self.logfile:
                    assert self.logfile == f.path
                else:
                    self.logfile = f.path
                break

        if self.logfile:
            # Initialize data that needs to be loaded from the logfile
            self.init_from_logfile()
# TODO: turn this into logging or somesuch
#         else:
#             print('Found plotting process PID {pid}, but could not find '
#                     'logfile in its open files:'.format(pid = self.proc.pid))
#             for f in self.proc.open_files():
#                 print(f.path)



    def init_from_logfile(self) -> None:
        '''Read plot ID and job start time from logfile.  Return true if we
           find all the info as expected, false otherwise'''
        assert self.logfile
        # Try reading for a while; it can take a while for the job to get started as it scans
        # existing plot dirs (especially if they are NFS).
        found_id = False
        found_log = False
        for attempt_number in range(3):
            with open(self.logfile, 'r') as f:
                with contextlib.suppress(UnicodeDecodeError):
                    for line in f:
                        m = re.match('^ID: ([0-9a-f]*)', line)
                        if m: # CHIA
                            self.plot_id = m.group(1)
                            self.plotter = 'chia'
                            found_id = True
                        else: 
                            m = re.match(r"^Plot Name: plot-k(\d+)-(\d+)-(\d+)-(\d+)-(\d+)-(\d+)-(\w+)$", line)
                            if m: # MADMAX
                                self.plot_id = m.group(7)
                                self.plotter = 'madmax'
                                self.start_time = pendulum.from_timestamp(os.path.getctime(self.logfile))
                                found_id = True
                                found_log = True
                                break

                        m = re.match(r'^Starting phase 1/4:.*\.\.\. (.*)', line)
                        if m: # CHIA
                            # Mon Nov  2 08:39:53 2020
                            self.start_time = parse_chia_plot_time(m.group(1))
                            found_log = True
                            break  # Stop reading lines in file

            if found_id and found_log:
                break  # Stop trying
            else:
                time.sleep(1)  # Sleep and try again

        # If we couldn't find the line in the logfile, the job is probably just getting started
        # (and being slow about it).  In this case, use the last metadata change as the start time.
        # TODO: we never come back to this; e.g. plot_id may remain uninitialized.
        # TODO: should we just use the process start time instead?
        if not found_log:
            self.start_time = pendulum.from_timestamp(os.path.getctime(self.logfile))

        # Load things from logfile that are dynamic
        self.update_from_logfile()

    def update_from_logfile(self) -> None:
        self.set_phase_from_logfile()

    def set_phase_from_logfile(self) -> None:
        assert self.logfile

        # Map from phase number to subphase number reached in that phase.
        # Phase 1 subphases are <started>, table1, table2, ...
        # Phase 2 subphases are <started>, table7, table6, ...
        # Phase 3 subphases are <started>, tables1&2, tables2&3, ...
        # Phase 4 subphases are <started>
        phase_subphases = {}

        with open(self.logfile, 'r') as f:
            with contextlib.suppress(UnicodeDecodeError):
                for line in f:
                    if self.plotter == "madmax":

                        # MADMAX reports after completion of phases so increment the reported subphases
                        # and assume that phase 1 has already started

                        # MADMAX: "[P1]" or "[P2]" or "[P4]"
                        m = re.match(r'^\[P(\d)\].*', line)
                        if m:
                            phase = int(m.group(1))
                            phase_subphases[phase] = 1

                        # MADMAX: "[P1] or [P2] Table 7"
                        m = re.match(r'^\[P(\d)\] Table (\d).*', line)
                        if m:
                            phase = int(m.group(1))
                            if phase == 1:
                                phase_subphases[1] = max(phase_subphases[1], (int(m.group(2))+1))

                            elif phase == 2:
                                if 'rewrite' in line:
                                    phase_subphases[2] = max(phase_subphases[2], (9 - int(m.group(2))))
                                else:
                                    phase_subphases[2] = max(phase_subphases[2], (8 - int(m.group(2))))

                        # MADMAX: Phase 3: "[P3-1] Table 4"
                        m = re.match(r'^\[P3\-(\d)\] Table (\d).*', line)
                        if m:
                            if 3 in phase_subphases:
                                if int(m.group(1)) == 2:
                                    phase_subphases[3] = max(phase_subphases[3], int(m.group(2)))
                                else:
                                    phase_subphases[3] = max(phase_subphases[3], int(m.group(2))-1)
                            else: 
                                phase_subphases[3] = 1

                    else:                    
                        # CHIA: "Starting phase 1/4: Forward Propagation into tmp files... Sat Oct 31 11:27:04 2020"
                        m = re.match(r'^Starting phase (\d).*', line)
                        if m:
                            phase = int(m.group(1))
                            phase_subphases[phase] = 0
                        
                        # CHIA: Phase 1: "Computing table 2"
                        m = re.match(r'^Computing table (\d).*', line)
                        if m:
                            phase_subphases[1] = max(phase_subphases[1], int(m.group(1)))
                        
                        # CHIA: Phase 2: "Backpropagating on table 2"
                        m = re.match(r'^Backpropagating on table (\d).*', line)
                        if m:
                            phase_subphases[2] = max(phase_subphases[2], 7 - int(m.group(1)))

                        # CHIA: Phase 3: "Compressing tables 4 and 5"
                        m = re.match(r'^Compressing tables (\d) and (\d).*', line)
                        if m:
                            phase_subphases[3] = max(phase_subphases[3], int(m.group(1)))
                    
                    # TODO also collect timing info:

                    # "Time for phase 1 = 22796.7 seconds. CPU (98%) Tue Sep 29 17:57:19 2020"
                    # for phase in ['1', '2', '3', '4']:
                        # m = re.match(r'^Time for phase ' + phase + ' = (\d+.\d+) seconds..*', line)
                            # data.setdefault....

                    # Total time = 49487.1 seconds. CPU (97.26%) Wed Sep 30 01:22:10 2020
                    # m = re.match(r'^Total time = (\d+.\d+) seconds.*', line)
                    # if m:
                        # data.setdefault(key, {}).setdefault('total time', []).append(float(m.group(1)))

        if phase_subphases:
            phase = max(phase_subphases.keys())
            self.phase = Phase(major=phase, minor=phase_subphases[phase])
        else:
            self.phase = Phase(major=0, minor=0)

    def progress(self) -> Phase:
        '''Return a 2-tuple with the job phase and subphase (by reading the logfile)'''
        return self.phase

    def plot_id_prefix(self) -> str:
        return self.plot_id[:8]

    # TODO: make this more useful and complete, and/or make it configurable
    def status_str_long(self) -> str:
        return '{plot_id}\nk={k} r={r} b={b} u={u}\npid:{pid}\ntmp:{tmp}\ntmp2:{tmp2}\ndst:{dst}\nlogfile:{logfile}'.format(
            plot_id = self.plot_id,
            k = self.k,
            r = self.r,
            b = self.b,
            u = self.u,
            pid = self.proc.pid,
            tmp = self.tmpdir,
            tmp2 = self.tmp2dir,
            dst = self.dstdir,
            logfile = self.logfile
            )

    def print_logs(self, follow: bool = False) -> None:
        with open(self.logfile, 'r') as f:
            if follow:
                line = ''
                while True:
                    tmp = f.readline()
                    if tmp is not None:
                        line += tmp
                        if line.endswith("\n"):
                            print(line.rstrip('\n'))
                            line = ''
                    else:
                        time.sleep(0.1)
            else:
                print(f.read())

    def to_dict(self) -> typing.Dict[str, object]:
        '''Exports important information as dictionary.'''
        return dict(
            plot_id=self.plot_id[:8],
            k=self.k,
            tmp_dir=self.tmpdir,
            dst_dir=self.dstdir,
            progress=str(self.progress()),
            tmp_usage=self.get_tmp_usage(),
            pid=self.proc.pid,
            run_status=self.get_run_status(),
            mem_usage=self.get_mem_usage(),
            time_wall=self.get_time_wall(),
            time_user=self.get_time_user(),
            time_sys=self.get_time_sys(),
            time_iowait=self.get_time_iowait()
        )


    def get_mem_usage(self) -> int:
        # Total, inc swapped
        return self.proc.memory_info().vms  # type: ignore[no-any-return]

    def get_tmp_usage(self) -> int:
        total_bytes = 0
        with contextlib.suppress(FileNotFoundError):
            # The directory might not exist at this name, or at all, anymore
            with os.scandir(self.tmpdir) as it:
                for entry in it:
                    if self.plot_id in entry.name:
                        with contextlib.suppress(FileNotFoundError):
                            # The file might disappear; this being an estimate we don't care
                            total_bytes += entry.stat().st_size
        return total_bytes

    def get_run_status(self) -> str:
        '''Running, suspended, etc.'''
        status = self.proc.status()
        if status == psutil.STATUS_RUNNING:
            return 'RUN'
        elif status == psutil.STATUS_SLEEPING:
            return 'SLP'
        elif status == psutil.STATUS_DISK_SLEEP:
            return 'DSK'
        elif status == psutil.STATUS_STOPPED:
            return 'STP'
        else:
            return self.proc.status()  # type: ignore[no-any-return]

    def get_time_wall(self) -> int:
        create_time = datetime.fromtimestamp(self.proc.create_time())
        return int((datetime.now() - create_time).total_seconds())

    def get_time_user(self) -> int:
        return int(self.proc.cpu_times().user)

    def get_time_sys(self) -> int:
        return int(self.proc.cpu_times().system)

    def get_time_iowait(self) -> typing.Optional[int]:
        cpu_times = self.proc.cpu_times()
        iowait = getattr(cpu_times, 'iowait', None)
        if iowait is None:
            return None

        return int(iowait)

    def suspend(self, reason: str = '') -> None:
        self.proc.suspend()
        self.status_note = reason

    def resume(self) -> None:
        self.proc.resume()

    def get_temp_files(self) -> typing.Set[str]:
        # Prevent duplicate file paths by using set.
        temp_files = set([])

        for dir in [self.tmpdir, self.tmp2dir, self.dstdir]:
            if dir is not None:
                temp_files.update(glob.glob(os.path.join(dir, f"plot-*-{self.plot_id}.tmp")))

        return temp_files

    def cancel(self) -> None:
        'Cancel an already running job'
        # We typically suspend the job as the first action in killing it, so it
        # doesn't create more tmp files during death.  However, terminate() won't
        # complete if the job is supsended, so we also need to resume it.
        # TODO: check that this is best practice for killing a job.
        self.proc.resume()
        self.proc.terminate()<|MERGE_RESOLUTION|>--- conflicted
+++ resolved
@@ -40,12 +40,8 @@
             and 'plots' == cmdline[1]
             and 'create' == cmdline[2]
         )
-<<<<<<< HEAD
-    elif cmdline and 'chia_plot' == cmdline[0].lower():  # Madmax plotter
+    elif cmdline and 'chia_plot' == os.path.basename(cmdline[0].lower()):  # Madmax plotter
         # TODO: use the configured executable
-=======
-    elif cmdline and 'chia_plot' == os.path.basename(cmdline[0].lower()):  # Madmax plotter
->>>>>>> 38230591
         return True
     return False
 
