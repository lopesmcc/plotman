# TODO do we use all these?
import argparse
import contextlib
import logging
import os
import random
import re
import sys
import time
from datetime import datetime
from enum import Enum, auto
from subprocess import call

import chia.cmds.plots
import click
import pendulum
import psutil


def job_phases_for_tmpdir(d, all_jobs):
    '''Return phase 2-tuples for jobs running on tmpdir d'''
    return sorted([j.progress() for j in all_jobs if j.tmpdir == d])

def job_phases_for_dstdir(d, all_jobs):
    '''Return phase 2-tuples for jobs outputting to dstdir d'''
    return sorted([j.progress() for j in all_jobs if j.dstdir == d])

def is_plotting_cmdline(cmdline):
    if cmdline and 'python' in cmdline[0].lower():
        cmdline = cmdline[1:]
    return (
        len(cmdline) >= 3
        and cmdline[0].endswith("chia")
        and 'plots' == cmdline[1]
        and 'create' == cmdline[2]
    )

def parse_chia_plot_time(s):
    # This will grow to try ISO8601 as well for when Chia logs that way
    return pendulum.from_format(s, 'ddd MMM DD HH:mm:ss YYYY', locale='en', tz=None)

def parse_chia_plots_create_command_line(command_line):
    # Parse command line args
    assert len(command_line) >= 4
    assert 'python' in command_line[0].lower()
    assert 'chia' in command_line[1]
    assert 'plots' == command_line[2]
    assert 'create' == command_line[3]

    all_command_arguments = command_line[4:]

    # nice idea, but this doesn't include -h
    # help_option_names = command.get_help_option_names(ctx=context)
    help_option_names = {'--help', '-h'}

    command_arguments = [
        argument
        for argument in all_command_arguments
        if argument not in help_option_names
    ]

    command = chia.cmds.plots.create_cmd
    try:
        context = command.make_context(info_name='', args=list(command_arguments))
    except click.ClickException as e:
        error = e
        params = {}
    else:
        error = None
        params = context.params

    return ParsedChiaPlotsCreateCommand(
        error=error,
        help=len(all_command_arguments) > len(command_arguments),
        parameters=params,
    )

class ParsedChiaPlotsCreateCommand:
    def __init__(self, error, help, parameters):
        self.error = error
        self.help = help
        self.parameters = parameters

# TODO: be more principled and explicit about what we cache vs. what we look up
# dynamically from the logfile
class Job:
    'Represents a plotter job'

    logfile = ''
    jobfile = ''
    job_id = 0
    plot_id = '--------'
    proc = None   # will get a psutil.Process

    # These are dynamic, cached, and need to be udpated periodically
    phase = (None, None)   # Phase/subphase

    def get_running_jobs(logroot, cached_jobs=()):
        '''Return a list of running plot jobs.  If a cache of preexisting jobs is provided,
           reuse those previous jobs without updating their information.  Always look for
           new jobs not already in the cache.'''
        jobs = []
        cached_jobs_by_pid = { j.proc.pid: j for j in cached_jobs }

        for proc in psutil.process_iter(['pid', 'cmdline']):
            # Ignore processes which most likely have terminated between the time of
            # iteration and data access.
            with contextlib.suppress(psutil.NoSuchProcess, psutil.AccessDenied):
                if is_plotting_cmdline(proc.cmdline()):
                    if proc.pid in cached_jobs_by_pid.keys():
                        jobs.append(cached_jobs_by_pid[proc.pid])  # Copy from cache
                    else:
                        with proc.oneshot():
                            parsed_command = parse_chia_plots_create_command_line(
                                command_line=proc.cmdline(),
                            )
                            if parsed_command.error is not None:
                                continue
                            if job.help:
                                continue
                            job = Job(
                                proc=proc,
                                parsed_command=parsed_command,
                                logroot=logroot,
                            )
                            jobs.append(job)

        return jobs

 
    def __init__(self, proc, parsed_command, logroot):
        '''Initialize from an existing psutil.Process object.  must know logroot in order to understand open files'''
        self.proc = proc

<<<<<<< HEAD
        self.help = parsed_command.help
        self.args = parsed_command.parameters

        # an example as of 1.0.5
        # {
        #     'size': 32,
        #     'num_threads': 4,
        #     'buckets': 128,
        #     'buffer': 6000,
        #     'tmp_dir': '/farm/yards/901',
        #     'final_dir': '/farm/wagons/801',
        #     'override_k': False,
        #     'num': 1,
        #     'alt_fingerprint': None,
        #     'pool_contract_address': None,
        #     'farmer_public_key': None,
        #     'pool_public_key': None,
        #     'tmp2_dir': None,
        #     'plotid': None,
        #     'memo': None,
        #     'nobitfield': False,
        #     'exclude_final_dir': False,
        # }

        self.k = self.args['size']
        self.r = self.args['num_threads']
        self.u = self.args['buckets']
        self.b = self.args['buffer']
        self.n = self.args['num']
        self.tmpdir = self.args['tmp_dir']
        self.tmp2dir = self.args['tmp2_dir']
        self.dstdir = self.args['final_dir']

        plot_cwd = self.proc.cwd()
        self.tmpdir = os.path.join(plot_cwd, self.tmpdir)
        if self.tmp2dir is not None:
            self.tmp2dir = os.path.join(plot_cwd, self.tmp2dir)
        self.dstdir = os.path.join(plot_cwd, self.dstdir)

        # Find logfile (whatever file is open under the log root).  The
        # file may be open more than once, e.g. for STDOUT and STDERR.
        for f in self.proc.open_files():
            if logroot in f.path:
                if self.logfile:
                    assert self.logfile == f.path
=======
        with self.proc.oneshot():
            # Parse command line args
            args = self.proc.cmdline()
            if 'python' in args[0].lower():
                args = args[1:]
            assert len(args) > 4
            assert 'chia' in args[0]
            assert 'plots' == args[1]
            assert 'create' == args[2]
            args_iter = iter(cmdline_argfix(args[3:]))
            for arg in args_iter:
                val = None if arg in {'-e', '--nobitfield', '-h', '--help', '--override-k'} else next(args_iter)
                if arg in {'-k', '--size'}:
                    self.k = val
                elif arg in {'-r', '--num_threads'}:
                    self.r = val
                elif arg in {'-b', '--buffer'}:
                    self.b = val
                elif arg in {'-u', '--buckets'}:
                    self.u = val
                elif arg in {'-t', '--tmp_dir'}:
                    self.tmpdir = val
                elif arg in {'-2', '--tmp2_dir'}:
                    self.tmp2dir = val
                elif arg in {'-d', '--final_dir'}:
                    self.dstdir = val
                elif arg in {'-n', '--num'}:
                    self.n = val
                elif arg in {'-h', '--help'}:
                    self.help = True
                elif arg in {'-e', '--nobitfield', '-f', '--farmer_public_key', '-p', '--pool_public_key'}:
                    pass
                    # TODO: keep track of these
                elif arg == '--override-k':
                    pass
>>>>>>> bd6a32b7
                else:
                    self.logfile = f.path
                break

        if self.logfile:
            # Initialize data that needs to be loaded from the logfile
            self.init_from_logfile()
        else:
            print('Found plotting process PID {pid}, but could not find '
                    'logfile in its open files:'.format(pid = self.proc.pid))
            for f in self.proc.open_files():
                print(f.path)



    def init_from_logfile(self):
        '''Read plot ID and job start time from logfile.  Return true if we
           find all the info as expected, false otherwise'''
        assert self.logfile
        # Try reading for a while; it can take a while for the job to get started as it scans
        # existing plot dirs (especially if they are NFS).
        found_id = False
        found_log = False
        for attempt_number in range(3):
            with open(self.logfile, 'r') as f:
                for line in f:
                    m = re.match('^ID: ([0-9a-f]*)', line)
                    if m:
                        self.plot_id = m.group(1)
                        found_id = True
                    m = re.match(r'^Starting phase 1/4:.*\.\.\. (.*)', line)
                    if m:
                        # Mon Nov  2 08:39:53 2020
                        self.start_time = parse_chia_plot_time(m.group(1))
                        found_log = True
                        break  # Stop reading lines in file

            if found_id and found_log:
                break  # Stop trying
            else:
                time.sleep(1)  # Sleep and try again

        # If we couldn't find the line in the logfile, the job is probably just getting started
        # (and being slow about it).  In this case, use the last metadata change as the start time.
        # TODO: we never come back to this; e.g. plot_id may remain uninitialized.
        # TODO: should we just use the process start time instead?
        if not found_log:
            self.start_time = datetime.fromtimestamp(os.path.getctime(self.logfile))

        # Load things from logfile that are dynamic
        self.update_from_logfile()

    def update_from_logfile(self):
        self.set_phase_from_logfile()

    def set_phase_from_logfile(self):
        assert self.logfile

        # Map from phase number to subphase number reached in that phase.
        # Phase 1 subphases are <started>, table1, table2, ...
        # Phase 2 subphases are <started>, table7, table6, ...
        # Phase 3 subphases are <started>, tables1&2, tables2&3, ...
        # Phase 4 subphases are <started>
        phase_subphases = {}

        with open(self.logfile, 'r') as f:
            for line in f:
                # "Starting phase 1/4: Forward Propagation into tmp files... Sat Oct 31 11:27:04 2020"
                m = re.match(r'^Starting phase (\d).*', line)
                if m:
                    phase = int(m.group(1))
                    phase_subphases[phase] = 0

                # Phase 1: "Computing table 2"
                m = re.match(r'^Computing table (\d).*', line)
                if m:
                    phase_subphases[1] = max(phase_subphases[1], int(m.group(1)))

                # Phase 2: "Backpropagating on table 2"
                m = re.match(r'^Backpropagating on table (\d).*', line)
                if m:
                    phase_subphases[2] = max(phase_subphases[2], 7 - int(m.group(1)))

                # Phase 3: "Compressing tables 4 and 5"
                m = re.match(r'^Compressing tables (\d) and (\d).*', line)
                if m:
                    phase_subphases[3] = max(phase_subphases[3], int(m.group(1)))

                # TODO also collect timing info:

                # "Time for phase 1 = 22796.7 seconds. CPU (98%) Tue Sep 29 17:57:19 2020"
                # for phase in ['1', '2', '3', '4']:
                    # m = re.match(r'^Time for phase ' + phase + ' = (\d+.\d+) seconds..*', line)
                        # data.setdefault....

                # Total time = 49487.1 seconds. CPU (97.26%) Wed Sep 30 01:22:10 2020
                # m = re.match(r'^Total time = (\d+.\d+) seconds.*', line)
                # if m:
                    # data.setdefault(key, {}).setdefault('total time', []).append(float(m.group(1)))

        if phase_subphases:
            phase = max(phase_subphases.keys())
            self.phase = (phase, phase_subphases[phase])
        else:
            self.phase = (0, 0)

    def progress(self):
        '''Return a 2-tuple with the job phase and subphase (by reading the logfile)'''
        return self.phase

    def plot_id_prefix(self):
        return self.plot_id[:8]

    # TODO: make this more useful and complete, and/or make it configurable
    def status_str_long(self):
        return '{plot_id}\nk={k} r={r} b={b} u={u}\npid:{pid}\ntmp:{tmp}\ntmp2:{tmp2}\ndst:{dst}\nlogfile:{logfile}'.format(
            plot_id = self.plot_id,
            k = self.k,
            r = self.r,
            b = self.b,
            u = self.u,
            pid = self.proc.pid,
            tmp = self.tmpdir,
            tmp2 = self.tmp2dir,
            dst = self.dstdir,
            plotid = self.plot_id,
            logfile = self.logfile
            )

    def get_mem_usage(self):
        return self.proc.memory_info().vms  # Total, inc swapped

    def get_tmp_usage(self):
        total_bytes = 0
        with os.scandir(self.tmpdir) as it:
            for entry in it:
                if self.plot_id in entry.name:
                    try:
                        total_bytes += entry.stat().st_size
                    except FileNotFoundError:
                        # The file might disappear; this being an estimate we don't care
                        pass
        return total_bytes

    def get_run_status(self):
        '''Running, suspended, etc.'''
        status = self.proc.status()
        if status == psutil.STATUS_RUNNING:
            return 'RUN'
        elif status == psutil.STATUS_SLEEPING:
            return 'SLP'
        elif status == psutil.STATUS_DISK_SLEEP:
            return 'DSK'
        elif status == psutil.STATUS_STOPPED:
            return 'STP'
        else:
            return self.proc.status()

    def get_time_wall(self):
        create_time = datetime.fromtimestamp(self.proc.create_time())
        return int((datetime.now() - create_time).total_seconds())

    def get_time_user(self):
        return int(self.proc.cpu_times().user)

    def get_time_sys(self):
        return int(self.proc.cpu_times().system)

    def get_time_iowait(self):
        cpu_times = self.proc.cpu_times()
        iowait = getattr(cpu_times, 'iowait', None)
        if iowait is None:
            return None

        return int(iowait)

    def suspend(self, reason=''):
        self.proc.suspend()
        self.status_note = reason

    def resume(self):
        self.proc.resume()

    def get_temp_files(self):
        # Prevent duplicate file paths by using set.
        temp_files = set([])
        for f in self.proc.open_files():
            if self.tmpdir in f.path or self.tmp2dir in f.path or self.dstdir in f.path:
                temp_files.add(f.path)
        return temp_files

    def cancel(self):
        'Cancel an already running job'
        # We typically suspend the job as the first action in killing it, so it
        # doesn't create more tmp files during death.  However, terminate() won't
        # complete if the job is supsended, so we also need to resume it.
        # TODO: check that this is best practice for killing a job.
        self.proc.resume()
        self.proc.terminate()<|MERGE_RESOLUTION|>--- conflicted
+++ resolved
@@ -40,14 +40,16 @@
     return pendulum.from_format(s, 'ddd MMM DD HH:mm:ss YYYY', locale='en', tz=None)
 
 def parse_chia_plots_create_command_line(command_line):
+    command_line = list(command_line)
     # Parse command line args
-    assert len(command_line) >= 4
-    assert 'python' in command_line[0].lower()
-    assert 'chia' in command_line[1]
-    assert 'plots' == command_line[2]
-    assert 'create' == command_line[3]
-
-    all_command_arguments = command_line[4:]
+    if 'python' in command_line[0].lower():
+        command_line = command_line[1:]
+    assert len(command_line) >= 3
+    assert 'chia' in command_line[0]
+    assert 'plots' == command_line[1]
+    assert 'create' == command_line[2]
+
+    all_command_arguments = command_line[3:]
 
     # nice idea, but this doesn't include -h
     # help_option_names = command.get_help_option_names(ctx=context)
@@ -132,7 +134,6 @@
         '''Initialize from an existing psutil.Process object.  must know logroot in order to understand open files'''
         self.proc = proc
 
-<<<<<<< HEAD
         self.help = parsed_command.help
         self.args = parsed_command.parameters
 
@@ -178,43 +179,6 @@
             if logroot in f.path:
                 if self.logfile:
                     assert self.logfile == f.path
-=======
-        with self.proc.oneshot():
-            # Parse command line args
-            args = self.proc.cmdline()
-            if 'python' in args[0].lower():
-                args = args[1:]
-            assert len(args) > 4
-            assert 'chia' in args[0]
-            assert 'plots' == args[1]
-            assert 'create' == args[2]
-            args_iter = iter(cmdline_argfix(args[3:]))
-            for arg in args_iter:
-                val = None if arg in {'-e', '--nobitfield', '-h', '--help', '--override-k'} else next(args_iter)
-                if arg in {'-k', '--size'}:
-                    self.k = val
-                elif arg in {'-r', '--num_threads'}:
-                    self.r = val
-                elif arg in {'-b', '--buffer'}:
-                    self.b = val
-                elif arg in {'-u', '--buckets'}:
-                    self.u = val
-                elif arg in {'-t', '--tmp_dir'}:
-                    self.tmpdir = val
-                elif arg in {'-2', '--tmp2_dir'}:
-                    self.tmp2dir = val
-                elif arg in {'-d', '--final_dir'}:
-                    self.dstdir = val
-                elif arg in {'-n', '--num'}:
-                    self.n = val
-                elif arg in {'-h', '--help'}:
-                    self.help = True
-                elif arg in {'-e', '--nobitfield', '-f', '--farmer_public_key', '-p', '--pool_public_key'}:
-                    pass
-                    # TODO: keep track of these
-                elif arg == '--override-k':
-                    pass
->>>>>>> bd6a32b7
                 else:
                     self.logfile = f.path
                 break
