import time
import json
import math
import os
import typing

import psutil
import texttable as tt  # from somewhere?
from itertools import groupby
from plotman import archive, configuration, job, manager, plot_util


def abbr_path(path: str, putative_prefix: str) -> str:
    if putative_prefix and path.startswith(putative_prefix):
        return os.path.relpath(path, putative_prefix)
    else:
        return path

def phases_str(phases: typing.List[job.Phase], max_num: typing.Optional[int] = None) -> str:
    '''Take a list of phase-subphase pairs and return them as a compact string'''
    if not max_num or len(phases) <= max_num:
        return ' '.join([str(pair) for pair in phases])
    else:
        n_first = math.floor(max_num / 2)
        n_last = max_num - n_first
        n_elided = len(phases) - (n_first + n_last)
        first = ' '.join([str(pair) for pair in phases[:n_first]])
        elided = " [+%d] " % n_elided
        last = ' '.join([str(pair) for pair in phases[n_first + n_elided:]])
        return first + elided + last

def n_at_ph(jobs: typing.List[job.Job], ph: job.Phase) -> int:
    return sum([1 for j in jobs if j.progress() == ph])

def n_to_char(n: int) -> str:
    n_to_char_map = dict(enumerate(" .:;!"))

    if n < 0:
        return 'X'  # Should never be negative
    elif n >= len(n_to_char_map):
        n = len(n_to_char_map) - 1

    return n_to_char_map[n]

def job_viz(jobs: typing.List[job.Job]) -> str:
    # TODO: Rewrite this in a way that ensures we count every job
    # even if the reported phases don't line up with expectations.
    result = ''
    result += '1'
    for i in range(0, 8):
        result += n_to_char(n_at_ph(jobs, job.Phase(1, i)))
    result += '2'
    for i in range(0, 8):
        result += n_to_char(n_at_ph(jobs, job.Phase(2, i)))
    result += '3'
    for i in range(0, 7):
        result += n_to_char(n_at_ph(jobs, job.Phase(3, i)))
    result += '4'
    result += n_to_char(n_at_ph(jobs, job.Phase(4, 0)))
    return result

# Command: plotman status
# Shows a general overview of all running jobs
def status_report(jobs: typing.List[job.Job], width: int, height: typing.Optional[int] = None, tmp_prefix: str = '', dst_prefix: str = '') -> str:
    '''height, if provided, will limit the number of rows in the table,
       showing first and last rows, row numbers and an elipsis in the middle.'''
    abbreviate_jobs_list = False
    n_begin_rows = 0
    n_end_rows = 0
    if height and height < len(jobs) + 1:  # One row for header
        abbreviate_jobs_list = True

        n_rows = height - 2  # Minus one for header, one for ellipsis
        n_begin_rows = int(n_rows / 2)
        n_end_rows = n_rows - n_begin_rows

    tab = tt.Texttable()
    headings = ['plot id', 'plotter', 'k', 'tmp', 'dst', 'wall', 'phase', 'tmp',
            'pid', 'stat', 'mem', 'user', 'sys', 'io']
    if height:
        headings.insert(0, '#')
    tab.header(headings)
    tab.set_cols_dtype('t' * len(headings))
    tab.set_cols_align('r' * len(headings))
    tab.set_header_align('r' * len(headings))

    for i, j in enumerate(sorted(jobs, key=job.Job.get_time_wall)):
        # Elipsis row
        if abbreviate_jobs_list and i == n_begin_rows:
            row = ['...'] + ([''] * (len(headings) - 1))
        # Omitted row
        elif abbreviate_jobs_list and i > n_begin_rows and i < (len(jobs) - n_end_rows):
            continue

        # Regular row
        else:
            try:
                with j.proc.oneshot():
                    row = [j.plot_id[:8], # Plot ID
                        str(j.plotter), # chia or madmax
                        str(j.k), # k size
                        abbr_path(j.tmpdir, tmp_prefix), # Temp directory
                        abbr_path(j.dstdir, dst_prefix), # Destination directory
                        plot_util.time_format(j.get_time_wall()), # Time wall
                        str(j.progress()), # Overall progress (major:minor)
                        plot_util.human_format(j.get_tmp_usage(), 0), # Current temp file size
                        j.proc.pid, # System pid
                        j.get_run_status(), # OS status for the job process
                        plot_util.human_format(j.get_mem_usage(), 1, True), # Memory usage
                        plot_util.time_format(j.get_time_user()), # user system time
                        plot_util.time_format(j.get_time_sys()), # system time
                        plot_util.time_format(j.get_time_iowait()) # io wait
                        ]
            except (psutil.NoSuchProcess, psutil.AccessDenied):
                # In case the job has disappeared
                row = [j.plot_id[:8]] + (['--'] * (len(headings) - 2))

            if height:
                row.insert(0, '%3d' % i)

        tab.add_row(row)

    tab.set_max_width(width)
    tab.set_deco(0)  # No borders

    return tab.draw()  # type: ignore[no-any-return]

def to_prometheus_format(metrics: typing.Dict[str, str], prom_stati: typing.Sequence[typing.Tuple[str, typing.Mapping[str, typing.Optional[int]]]]) -> typing.List[str]:
    prom_str_list = []
    for metric_name, metric_desc in metrics.items():
        prom_str_list.append(f'# HELP {metric_name} {metric_desc}.')
        prom_str_list.append(f'# TYPE {metric_name} gauge')
        for label_str, values in prom_stati:
            prom_str_list.append('%s{%s} %s' % (metric_name, label_str, values[metric_name]))
    return prom_str_list

def prometheus_report(jobs: typing.List[job.Job], tmp_prefix: str = '', dst_prefix: str = '') -> str:
    metrics = {
        'plotman_plot_phase_major': 'The phase the plot is currently in',
        'plotman_plot_phase_minor': 'The part of the phase the plot is currently in',
        'plotman_plot_tmp_usage': 'Tmp dir usage in bytes',
        'plotman_plot_mem_usage': 'Memory usage in bytes',
        'plotman_plot_user_time': 'Processor time (user) in s',
        'plotman_plot_sys_time': 'Processor time (sys) in s',
        'plotman_plot_iowait_time': 'Processor time (iowait) in s',
    }
    prom_stati = []
    for j in jobs:
        labels = {
            'plot_id': j.plot_id[:8],
            'tmp_dir': abbr_path(j.tmpdir, tmp_prefix),
            'dst_dir': abbr_path(j.dstdir, dst_prefix),
            'run_status': j.get_run_status(),
            'phase': str(j.progress()),
        }
        label_str = ','.join([f'{k}="{v}"' for k, v in labels.items()])
        values = {
            'plotman_plot_phase_major': j.progress().major,
            'plotman_plot_phase_minor': j.progress().minor,
            'plotman_plot_tmp_usage': j.get_tmp_usage(),
            'plotman_plot_mem_usage': j.get_mem_usage(),
            'plotman_plot_user_time': j.get_time_user(),
            'plotman_plot_sys_time': j.get_time_sys(),
            'plotman_plot_iowait_time': j.get_time_iowait(),
        }
        prom_stati += [(label_str, values)]
    return '\n'.join(to_prometheus_format(metrics, prom_stati))

def summary(jobs: typing.List[job.Job], tmp_prefix: str = '') -> str:
    """Creates a small summary of running jobs"""

    summary = [
        'Total jobs: {0}'.format(len(jobs))
    ]

    # Number of jobs in each tmp disk
    tmp_dir_paths = sorted([abbr_path(job.tmpdir, tmp_prefix) for job in jobs])
    for key, group in groupby(tmp_dir_paths, lambda dir: dir):
        summary.append(
            'Jobs in {0}: {1}'.format(key, len(list(group)))
        )

    return '\n'.join(summary)

def tmp_dir_report(jobs: typing.List[job.Job], dir_cfg: configuration.Directories, sched_cfg: configuration.Scheduling, width: int, start_row: typing.Optional[int] = None, end_row: typing.Optional[int] = None, prefix: str = '') -> str:
    '''start_row, end_row let you split the table up if you want'''
    tab = tt.Texttable()
    headings = ['tmp', 'ready', 'phases']
    tab.header(headings)
    tab.set_cols_dtype('t' * len(headings))
    tab.set_cols_align('r' * (len(headings) - 1) + 'l')
    for i, d in enumerate(sorted(dir_cfg.tmp)):
        if (start_row and i < start_row) or (end_row and i >= end_row):
            continue
        phases = sorted(job.job_phases_for_tmpdir(d, jobs))
        ready = manager.phases_permit_new_job(phases, d, sched_cfg, dir_cfg)
        row = [abbr_path(d, prefix), 'OK' if ready else '--', phases_str(phases, 5)]
        tab.add_row(row)

    tab.set_max_width(width)
    tab.set_deco(tt.Texttable.BORDER | tt.Texttable.HEADER )
    tab.set_deco(0)  # No borders
    return tab.draw()  # type: ignore[no-any-return]

def dst_dir_report(jobs: typing.List[job.Job], dstdirs: typing.List[str], width: int, prefix: str='') -> str:
    tab = tt.Texttable()
    dir2oldphase = manager.dstdirs_to_furthest_phase(jobs)
    dir2newphase = manager.dstdirs_to_youngest_phase(jobs)
    headings = ['dst', 'plots', 'GBfree', 'inbnd phases', 'pri']
    tab.header(headings)
    tab.set_cols_dtype('t' * len(headings))

    for d in sorted(dstdirs):
        # TODO: This logic is replicated in archive.py's priority computation,
        # maybe by moving more of the logic in to directory.py
        eldest_ph = dir2oldphase.get(d, job.Phase(0, 0))
        phases = job.job_phases_for_dstdir(d, jobs)

        dir_plots = plot_util.list_plots(d)
        gb_free = int(plot_util.df_b(d) / plot_util.GB)
        n_plots = len(dir_plots)
        priority = archive.compute_priority(eldest_ph, gb_free, n_plots)
        row = [abbr_path(d, prefix), n_plots, gb_free,
                phases_str(phases, 5), priority]
        tab.add_row(row)
    tab.set_max_width(width)
    tab.set_deco(tt.Texttable.BORDER | tt.Texttable.HEADER )
    tab.set_deco(0)  # No borders
    return tab.draw()  # type: ignore[no-any-return]

def arch_dir_report(archdir_freebytes: typing.Dict[str, int], width: int, prefix: str = '') -> str:
    cells = ['%s:%5dG' % (abbr_path(d, prefix), int(int(space) / plot_util.GB))
            for (d, space) in sorted(archdir_freebytes.items())]
    if not cells:
        return ''

    n_columns = int(width / (len(max(cells, key=len)) + 3))
    tab = tt.Texttable()
    tab.set_max_width(width)
    for row in plot_util.column_wrap(cells, n_columns, filler=''):
        tab.add_row(row)
    tab.set_cols_align('r' * (n_columns))
    tab.set_deco(tt.Texttable.VLINES)
    return tab.draw()  # type: ignore[no-any-return]

# TODO: remove this
<<<<<<< HEAD
def dirs_report(jobs, dir_cfg, sched_cfg, width):
    (is_dst, dst_dir) = configuration.get_dst_directories(dir_cfg)
=======
def dirs_report(jobs: typing.List[job.Job], dir_cfg: configuration.Directories, arch_cfg: typing.Optional[configuration.Archiving], sched_cfg: configuration.Scheduling, width: int) -> str:
    dst_dir = dir_cfg.get_dst_directories()
>>>>>>> 24d00129
    reports = [
        tmp_dir_report(jobs, dir_cfg, sched_cfg, width),
        dst_dir_report(jobs, dst_dir, width),
    ]
    if arch_cfg is not None:
        freebytes, archive_log_messages = archive.get_archdir_freebytes(arch_cfg)
        reports.extend([
            'archive dirs free space:',
            arch_dir_report(freebytes, width),
            *archive_log_messages,
        ])

    return '\n'.join(reports) + '\n'

def json_report(jobs: typing.List[job.Job]) -> str:
    jobs_dicts = []
    for j in sorted(jobs, key=job.Job.get_time_wall):
        with j.proc.oneshot():
            jobs_dicts.append(j.to_dict())

    stuff = {
        "jobs": jobs_dicts,
        "total_jobs": len(jobs),
        "updated": time.time(),
    }

    return json.dumps(stuff)
<|MERGE_RESOLUTION|>--- conflicted
+++ resolved
@@ -244,13 +244,8 @@
     return tab.draw()  # type: ignore[no-any-return]
 
 # TODO: remove this
-<<<<<<< HEAD
-def dirs_report(jobs, dir_cfg, sched_cfg, width):
-    (is_dst, dst_dir) = configuration.get_dst_directories(dir_cfg)
-=======
 def dirs_report(jobs: typing.List[job.Job], dir_cfg: configuration.Directories, arch_cfg: typing.Optional[configuration.Archiving], sched_cfg: configuration.Scheduling, width: int) -> str:
     dst_dir = dir_cfg.get_dst_directories()
->>>>>>> 24d00129
     reports = [
         tmp_dir_report(jobs, dir_cfg, sched_cfg, width),
         dst_dir_report(jobs, dst_dir, width),
