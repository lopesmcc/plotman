--- conflicted
+++ resolved
@@ -8,114 +8,7 @@
 from plotman import plot_util
 
 
-<<<<<<< HEAD
-class LogAnalyzer:
-    def analyze(self, logfilenames, clipterminals, bytmp, bybitfield):
-        data = {}
-        for logfilename in logfilenames:
-            with open(logfilename, 'r') as f:
-                # Record of slicing and data associated with the slice
-                sl = 'x'         # Slice key
-                phase_time = {}  # Map from phase index to time
-                n_sorts = 0
-                n_uniform = 0
-                is_first_last = False
-
-                # Read the logfile, triggering various behaviors on various
-                # regex matches.
-                for line in f:
-                    # Beginning of plot job.  We may encounter this multiple
-                    # times, if a job was run with -n > 1.  Sample log line:
-                    # 2021-04-08T13:33:43.542  chia.plotting.create_plots       : INFO     Starting plot 1/5
-                    m = re.search(r'Starting plot (\d*)/(\d*)', line)
-                    if m:
-                        # (re)-initialize data structures
-                        sl = 'x'         # Slice key
-                        phase_time = {}  # Map from phase index to time
-                        n_sorts = 0
-                        n_uniform = 0
-
-                        seq_num = int(m.group(1))
-                        seq_total = int(m.group(2))
-                        is_first_last = seq_num == 1 or seq_num == seq_total
-
-                    # Temp dirs.  Sample log line:
-                    # Starting plotting progress into temporary dirs: /mnt/tmp/01 and /mnt/tmp/a
-                    m = re.search(r'^Starting plotting.*dirs: (.*) and (.*)', line)
-                    if m:
-                        # Record tmpdir, if slicing by it
-                        if bytmp:
-                            tmpdir = m.group(1)
-                            sl += '-' + tmpdir
-
-                    # Bitfield marker.  Sample log line(s):
-                    # Starting phase 2/4: Backpropagation without bitfield into tmp files... Mon Mar  1 03:56:11 2021
-                    #   or
-                    # Starting phase 2/4: Backpropagation into tmp files... Fri Apr  2 03:17:32 2021
-                    m = re.search(r'^Starting phase 2/4: Backpropagation', line)
-                    if bybitfield and m:
-                        if 'without bitfield' in line:
-                            sl += '-nobitfield'
-                        else:
-                            sl += '-bitfield'
-
-                    # Phase timing.  Sample log line:
-                    # Time for phase 1 = 22796.7 seconds. CPU (98%) Tue Sep 29 17:57:19 2020
-                    for phase in ['1', '2', '3', '4']:
-                        m = re.search(r'^Time for phase ' + phase + ' = (\d+.\d+) seconds..*', line)
-                        if m:
-                            phase_time[phase] = float(m.group(1))
-
-                    # Uniform sort.  Sample log line:
-                    # Bucket 267 uniform sort. Ram: 0.920GiB, u_sort min: 0.688GiB, qs min: 0.172GiB.
-                    #   or
-                    # ....?....
-                    #   or
-                    # Bucket 511 QS. Ram: 0.920GiB, u_sort min: 0.375GiB, qs min: 0.094GiB. force_qs: 1
-                    m = re.search(r'Bucket \d+ ([^\.]+)\..*', line)
-                    if m and not 'force_qs' in line:
-                        sorter = m.group(1)
-                        n_sorts += 1
-                        if sorter == 'uniform sort':
-                            n_uniform += 1
-                        elif sorter == 'QS':
-                            pass
-                        else:
-                            print ('Warning: unrecognized sort ' + sorter)
-
-                    # Job completion.  Record total time in sliced data store.
-                    # Sample log line:
-                    # Total time = 49487.1 seconds. CPU (97.26%) Wed Sep 30 01:22:10 2020
-                    m = re.search(r'^Total time = (\d+.\d+) seconds.*', line)
-                    if m:
-                        if clipterminals and is_first_last:
-                            pass  # Drop this data; omit from statistics.
-                        else:
-                            data.setdefault(sl, {}).setdefault('total time', []).append(float(m.group(1)))
-                            for phase in ['1', '2', '3', '4']:
-                                data.setdefault(sl, {}).setdefault('phase ' + phase, []).append(phase_time[phase])
-                            data.setdefault(sl, {}).setdefault('%usort', []).append(100 * n_uniform // n_sorts)
-
-        # Prepare report
-        tab = tt.Texttable()
-        all_measures = ['%usort', 'phase 1', 'phase 2', 'phase 3', 'phase 4', 'total time']
-        headings = ['Slice', 'n'] + all_measures
-        tab.header(headings)
-
-        for sl in data.keys():
-            row = [sl]
-
-            # Sample size
-            sample_sizes = []
-            for measure in all_measures:
-                values = data.get(sl, {}).get(measure, [])
-                sample_sizes.append(len(values))
-            sample_size_lower_bound = min(sample_sizes)
-            sample_size_upper_bound = max(sample_sizes)
-            if sample_size_lower_bound == sample_size_upper_bound:
-                row.append('%d' % sample_size_lower_bound)
-=======
-def analyze(logfilenames, bytmp, bybitfield):
+def analyze(self, logfilenames, clipterminals, bytmp, bybitfield):
     data = {}
     for logfilename in logfilenames:
         with open(logfilename, 'r') as f:
@@ -124,14 +17,15 @@
             phase_time = {}  # Map from phase index to time
             n_sorts = 0
             n_uniform = 0
+            is_first_last = False
 
             # Read the logfile, triggering various behaviors on various
             # regex matches.
             for line in f:
                 # Beginning of plot job.  We may encounter this multiple
                 # times, if a job was run with -n > 1.  Sample log line:
-                # Starting plotting progress into temporary dirs: /mnt/tmp/01 and /mnt/tmp/a
-                m = re.search(r'^Starting plotting.*dirs: (.*) and (.*)', line)
+                # 2021-04-08T13:33:43.542  chia.plotting.create_plots       : INFO     Starting plot 1/5
+                m = re.search(r'Starting plot (\d*)/(\d*)', line)
                 if m:
                     # (re)-initialize data structures
                     sl = 'x'         # Slice key
@@ -139,6 +33,14 @@
                     n_sorts = 0
                     n_uniform = 0
 
+                    seq_num = int(m.group(1))
+                    seq_total = int(m.group(2))
+                    is_first_last = seq_num == 1 or seq_num == seq_total
+
+                # Temp dirs.  Sample log line:
+                # Starting plotting progress into temporary dirs: /mnt/tmp/01 and /mnt/tmp/a
+                m = re.search(r'^Starting plotting.*dirs: (.*) and (.*)', line)
+                if m:
                     # Record tmpdir, if slicing by it
                     if bytmp:
                         tmpdir = m.group(1)
@@ -184,10 +86,13 @@
                 # Total time = 49487.1 seconds. CPU (97.26%) Wed Sep 30 01:22:10 2020
                 m = re.search(r'^Total time = (\d+.\d+) seconds.*', line)
                 if m:
-                    data.setdefault(sl, {}).setdefault('total time', []).append(float(m.group(1)))
-                    for phase in ['1', '2', '3', '4']:
-                        data.setdefault(sl, {}).setdefault('phase ' + phase, []).append(phase_time[phase])
-                    data.setdefault(sl, {}).setdefault('%usort', []).append(100 * n_uniform // n_sorts)
+                    if clipterminals and is_first_last:
+                        pass  # Drop this data; omit from statistics.
+                    else:
+                        data.setdefault(sl, {}).setdefault('total time', []).append(float(m.group(1)))
+                        for phase in ['1', '2', '3', '4']:
+                            data.setdefault(sl, {}).setdefault('phase ' + phase, []).append(phase_time[phase])
+                        data.setdefault(sl, {}).setdefault('%usort', []).append(100 * n_uniform // n_sorts)
 
     # Prepare report
     tab = tt.Texttable()
@@ -208,21 +113,7 @@
         if sample_size_lower_bound == sample_size_upper_bound:
             row.append('%d' % sample_size_lower_bound)
         else:
-            row.append('%d-%d' % (sample_size_lower_bound, sample_size_upper_bound))
-
-        # Phase timings
-        for measure in all_measures:
-            values = data.get(sl, {}).get(measure, [])
-            if(len(values) > 1):
-                row.append('μ=%s σ=%s' % (
-                    plot_util.human_format(statistics.mean(values), 1),
-                    plot_util.human_format(statistics.stdev(values), 0)
-                    ))
-            elif(len(values) == 1):
-                row.append(plot_util.human_format(values[0], 1))
->>>>>>> d542b311
-            else:
-                row.append('N/A')
+            row.append('N/A')
         tab.add_row(row)
 
     (rows, columns) = os.popen('stty size', 'r').read().split()
