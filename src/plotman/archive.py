--- conflicted
+++ resolved
@@ -16,13 +16,8 @@
 
 # TODO : write-protect and delete-protect archived plots
 
-<<<<<<< HEAD
 def spawn_archive_process(dir_cfg, all_jobs, dryrun = False):
     '''Spawns a new archive process using the command created 
-=======
-def spawn_archive_process(dir_cfg, all_jobs):
-    '''Spawns a new archive process using the command created
->>>>>>> 1a19aa85
     in the archive() function. Returns archiving status and a log message to print.'''
 
     log_message = None
@@ -37,7 +32,6 @@
         if not should_start:
             archiving_status = status_or_cmd
         else:
-<<<<<<< HEAD
             if not dryrun:
                 cmd = status_or_cmd
                 # TODO: do something useful with output instead of DEVNULL
@@ -47,16 +41,6 @@
                         stderr=subprocess.STDOUT,
                         start_new_session=True)
                 log_message = 'Starting archive: ' + cmd
-=======
-            cmd = status_or_cmd
-            # TODO: do something useful with output instead of DEVNULL
-            p = subprocess.Popen(cmd,
-                    shell=True,
-                    stdout=subprocess.DEVNULL,
-                    stderr=subprocess.STDOUT,
-                    start_new_session=True)
-            log_message = 'Starting archive: ' + cmd
->>>>>>> 1a19aa85
             # At least for now it seems that even if we get a new running
             # archive jobs list it doesn't contain the new rsync process.
             # My guess is that this is because the bash in the middle due to
@@ -104,19 +88,14 @@
 
 def get_archdir_freebytes(arch_cfg):
     archdir_freebytes = {}
-<<<<<<< HEAD
     just_df_cmd = 'df -aBK'
     if arch_cfg.mode == 'remote':
         df_cmd = ('ssh %s@%s %s | grep " %s/"' %
-            (arch_cfg.rsyncd_user, arch_cfg.rsyncd_host, just_df_cmd, arch_cfg.rsyncd_path) )
+            (arch_cfg.rsyncd_user, arch_cfg.rsyncd_host, just_df_cmd, posixpath.normpath(arch_cfg.rsyncd_path)) )
     elif arch_cfg.mode == 'local':
-        df_cmd = '%s | grep " %s/"' % (just_df_cmd, arch_cfg.rsyncd_path)
+        df_cmd = '%s | grep " %s/"' % (just_df_cmd, posixpath.normpath(arch_cfg.rsyncd_path))
     else:
         raise KeyError(f'Archive mode must be "remote" or "local" ({arch_cfg.mode!r} given). Please inspect plotman.yaml.')
-=======
-    df_cmd = ('ssh %s@%s df -aBK | grep " %s/"' %
-        (arch_cfg.rsyncd_user, arch_cfg.rsyncd_host, posixpath.normpath(arch_cfg.rsyncd_path)) )
->>>>>>> 1a19aa85
     with subprocess.Popen(df_cmd, shell=True, stdout=subprocess.PIPE) as proc:
         for line in proc.stdout.readlines():
             fields = line.split()
@@ -168,11 +147,7 @@
     dir2ph = manager.dstdirs_to_furthest_phase(all_jobs)
     best_priority = -100000000
     chosen_plot = None
-<<<<<<< HEAD
-    (is_dst, dst_dir) = configuration.get_dst_directories(dir_cfg)
-=======
     dst_dir = dir_cfg.get_dst_directories()
->>>>>>> 1a19aa85
     for d in dst_dir:
         ph = dir2ph.get(d, job.Phase(0, 0))
         dir_plots = plot_util.list_k32_plots(d)
@@ -197,12 +172,7 @@
         return(False, 'No free archive dirs found.')
 
     archdir = ''
-<<<<<<< HEAD
     available = [(d, space) for (d, space) in archdir_freebytes.items() if plot_util.enough_space_for_k32(space)]
-=======
-    available = [(d, space) for (d, space) in archdir_freebytes.items() if
-                 space > 1.2 * plot_util.get_k32_plotsize()]
->>>>>>> 1a19aa85
     if len(available) > 0:
         index = min(dir_cfg.archive.index, len(available) - 1)
         (archdir, freespace) = sorted(available)[index]
