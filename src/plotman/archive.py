import argparse
import contextlib
import math
import os
import random
import re
import subprocess
import sys
from datetime import datetime

import psutil
import texttable as tt

<<<<<<< HEAD
from plotman import manager, configuration, plot_util
=======
from plotman import job, manager, plot_util
>>>>>>> 78e88255

# TODO : write-protect and delete-protect archived plots

def spawn_archive_process(dir_cfg, all_jobs):
    '''Spawns a new archive process using the command created 
    in the archive() function. Returns archiving status and a log message to print.'''

    log_message = None
    archiving_status = None
    
    # Look for running archive jobs.  Be robust to finding more than one
    # even though the scheduler should only run one at a time.
    arch_jobs = get_running_archive_jobs(dir_cfg.archive)
    
    if not arch_jobs:
        (should_start, status_or_cmd) = archive(dir_cfg, all_jobs)
        if not should_start:
            archiving_status = status_or_cmd
        else:
            cmd = status_or_cmd
            # TODO: do something useful with output instead of DEVNULL
            p = subprocess.Popen(cmd,
                    shell=True,
                    stdout=subprocess.DEVNULL,
                    stderr=subprocess.STDOUT,
                    start_new_session=True) 
            log_message = 'Starting archive: ' + cmd
            # At least for now it seems that even if we get a new running
            # archive jobs list it doesn't contain the new rsync process.
            # My guess is that this is because the bash in the middle due to
            # shell=True is still starting up and really hasn't launched the
            # new rsync process yet.  So, just put a placeholder here.  It
            # will get filled on the next cycle.
            arch_jobs.append('<pending>')

    if archiving_status is None:
        archiving_status = 'pid: ' + ', '.join(map(str, arch_jobs))

    return archiving_status, log_message
            
def compute_priority(phase, gb_free, n_plots):
    # All these values are designed around dst buffer dirs of about
    # ~2TB size and containing k32 plots.  TODO: Generalize, and
    # rewrite as a sort function.

    priority = 50

    # To avoid concurrent IO, we should not touch drives that
    # are about to receive a new plot.  If we don't know the phase,
    # ignore.
    if (phase.known):
        if (phase == job.Phase(3, 4)):
            priority -= 4
        elif (phase == job.Phase(3, 5)):
            priority -= 8
        elif (phase == job.Phase(3, 6)):
            priority -= 16
        elif (phase >= job.Phase(3, 7)):
            priority -= 32
        
    # If a drive is getting full, we should prioritize it
    if (gb_free < 1000):
        priority += 1 + int((1000 - gb_free) / 100)
    if (gb_free < 500):
        priority += 1 + int((500 - gb_free) / 100)

    # Finally, least importantly, pick drives with more plots
    # over those with fewer.
    priority += n_plots

    return priority

def get_archdir_freebytes(arch_cfg):
    archdir_freebytes = {}
    just_df_cmd = 'df -aBK'
    if arch_cfg.mode == 'remote':
        df_cmd = ('ssh %s@%s %s | grep " %s/"' %
            (arch_cfg.rsyncd_user, arch_cfg.rsyncd_host, just_df_cmd, arch_cfg.rsyncd_path) )
    elif arch_cfg.mode == 'local':
        df_cmd = '%s | grep " %s/"' % (just_df_cmd, arch_cfg.rsyncd_path)
    else:
        raise KeyError(f'Archive mode must be "remote" or "local" ({arch_cfg.mode!r} given). Please inspect plotman.yaml.')
    with subprocess.Popen(df_cmd, shell=True, stdout=subprocess.PIPE) as proc:
        for line in proc.stdout.readlines():
            fields = line.split()
            if fields[3] == b'-':
                # not actually mounted
                continue
            freebytes = int(fields[3][:-1]) * 1024  # Strip the final 'K'
            archdir = (fields[5]).decode('utf-8')
            archdir_freebytes[archdir] = freebytes
    return archdir_freebytes

def rsync_dest(arch_cfg, arch_dir):
    if arch_cfg.mode == 'remote':
        rsync_path = arch_dir.replace(arch_cfg.rsyncd_path, arch_cfg.rsyncd_module)
        if rsync_path.startswith('/'):
            rsync_path = rsync_path[1:]  # Avoid dup slashes.  TODO use path join?
        rsync_url = 'rsync://%s@%s:12000/%s' % (
                arch_cfg.rsyncd_user, arch_cfg.rsyncd_host, rsync_path)
    elif arch_cfg.mode == 'local':
        rsync_url = arch_dir
    else:
        raise KeyError(f'Archive mode must be "remote" or "local" ("{arch_cfg.mode!r}" given). Please inspect plotman.yaml.')
    return rsync_url

# TODO: maybe consolidate with similar code in job.py?
def get_running_archive_jobs(arch_cfg):
    '''Look for running rsync jobs that seem to match the pattern we use for archiving
       them.  Return a list of PIDs of matching jobs.'''
    jobs = []
    dest = rsync_dest(arch_cfg, '/')
    for proc in psutil.process_iter(['pid', 'name']):
        with contextlib.suppress(psutil.NoSuchProcess):
            if proc.name() == 'rsync':
                args = proc.cmdline()
                for arg in args:
                    if arg.startswith(dest):
                        jobs.append(proc.pid)
    return jobs

def archive(dir_cfg, all_jobs):
    '''Configure one archive job.  Needs to know all jobs so it can avoid IO
    contention on the plotting dstdir drives.  Returns either (False, <reason>) 
    if we should not execute an archive job or (True, <cmd>) with the archive
    command if we should.'''
    if dir_cfg.archive is None:
        return (False, "No 'archive' settings declared in plotman.yaml")

    dir2ph = manager.dstdirs_to_furthest_phase(all_jobs)
    best_priority = -100000000
    chosen_plot = None
    (is_dst, dst_dir) = configuration.get_dst_directories(dir_cfg)
    for d in dst_dir:
        ph = dir2ph.get(d, (0, 0))
        dir_plots = plot_util.list_k32_plots(d)
        gb_free = plot_util.df_b(d) / plot_util.GB
        n_plots = len(dir_plots)
        priority = compute_priority(ph, gb_free, n_plots) 
        if priority >= best_priority and dir_plots:
            best_priority = priority
            chosen_plot = dir_plots[0]

    if not chosen_plot:
        return (False, 'No plots found')

    # TODO: sanity check that archive machine is available
    # TODO: filter drives mounted RO

    #
    # Pick first archive dir with sufficient space
    #
    archdir_freebytes = get_archdir_freebytes(dir_cfg.archive)
    if not archdir_freebytes:
        return(False, 'No free archive dirs found.')
    
    archdir = ''
    available = [(d, space) for (d, space) in archdir_freebytes.items() if plot_util.enough_space_for_k32(space)]
    if len(available) > 0:
        index = min(dir_cfg.archive.index, len(available) - 1)
        (archdir, freespace) = sorted(available)[index]

    if not archdir:
        return(False, 'No archive directories found with enough free space')
    
    msg = 'Found %s with ~%d GB free' % (archdir, freespace / plot_util.GB)

    bwlimit = dir_cfg.archive.rsyncd_bwlimit
    throttle_arg = ('--bwlimit=%d' % bwlimit) if bwlimit else ''
    cmd = ('rsync %s --no-compress --remove-source-files -P %s %s' %
            (throttle_arg, chosen_plot, rsync_dest(dir_cfg.archive, archdir)))

    return (True, cmd)<|MERGE_RESOLUTION|>--- conflicted
+++ resolved
@@ -11,11 +11,7 @@
 import psutil
 import texttable as tt
 
-<<<<<<< HEAD
-from plotman import manager, configuration, plot_util
-=======
-from plotman import job, manager, plot_util
->>>>>>> 78e88255
+from plotman import job, manager, configuration, plot_util
 
 # TODO : write-protect and delete-protect archived plots
 
