import math
import os
import re
<<<<<<< HEAD
from plotman import chiapos
=======
import shutil
>>>>>>> 3f788e93

GB = 1_000_000_000

def df_b(d):
    'Return free space for directory (in bytes)'
    usage = shutil.disk_usage(d)
    return usage.free

def get_k32_plotsize():
    return get_plotsize(32)

def get_plotsize(k):
    return (int)(_get_plotsize_scaler(k) * k * pow(2, k))

def human_format(num, precision):
    magnitude = 0
    while abs(num) >= 1000:
        magnitude += 1
        num /= 1000.0
    return (('%.' + str(precision) + 'f%s') %
            (num, ['', 'K', 'M', 'G', 'T', 'P'][magnitude]))

def time_format(sec):
    if sec is None:
        return '-'
    if sec < 60:
        return '%ds' % sec
    else:
        return '%d:%02d' % (int(sec / 3600), int((sec % 3600) / 60))

def tmpdir_phases_str(tmpdir_phases_pair):
    tmpdir = tmpdir_phases_pair[0]
    phases = tmpdir_phases_pair[1]
    phase_str = ', '.join(['%d:%d' % ph_subph for ph_subph in sorted(phases)])
    return ('%s (%s)' % (tmpdir, phase_str))

def split_path_prefix(items):
    if not items:
        return ('', [])

    prefix = os.path.commonpath(items)
    if prefix == '/':
        return ('', items)
    else:
        remainders = [ os.path.relpath(i, prefix) for i in items ]
        return (prefix, remainders)

def list_k32_plots(d):
    'List completed k32 plots in a directory (not recursive)'
    plots = []
    for plot in os.listdir(d):
        if re.match(r'^plot-k32-.*plot$', plot):
            plot = os.path.join(d, plot)
            try:
                if os.stat(plot).st_size > (0.95 * get_k32_plotsize()):
                    plots.append(plot)
            except FileNotFoundError:
                continue

    return plots

def column_wrap(items, n_cols, filler=None):
    '''Take items, distribute among n_cols columns, and return a set
       of rows containing the slices of those columns.'''
    rows = []
    n_rows = math.ceil(len(items) / n_cols)
    for row in range(n_rows):
        row_items = items[row : : n_rows]
        # Pad and truncate
        rows.append( (row_items + ([filler] * n_cols))[:n_cols] )
<<<<<<< HEAD
    return rows

# use k as index to get plotsize_scaler, note that 0 means the value is not calculated yet
# we can safely assume that k is never going to be greater than 100, due to the exponential nature of plot file size, this avoids using constants from chiapos
_plotsize_scaler_cache = [0.0 for _ in range(0, 101)]

def calc_average_size_of_entry(k, table_index):
    '''
    calculate the average size of entries in bytes, given k and table_index
    '''
    # assumes that chia uses constant park size for each table
    # it is approximately k/8, uses chia's actual park size calculation to get a more accurate estimation
    return chiapos.CalculateParkSize(k, table_index) / chiapos.kEntriesPerPark

def _get_probability_of_entries_kept(k, table_index):
    '''
    get the probibility of entries in table of table_index that is not dropped
    '''
    # the formula is derived from https://www.chia.net/assets/proof_of_space.pdf,  section Space Required, p5 and pt

    if table_index > 5:
        return 1

    pow_2_k = 2**k
    
    if table_index == 5:
        return 1 - (1 - 2 / pow_2_k) ** pow_2_k    # p5
    else:
        return 1 - (1 - 2 / pow_2_k) ** (_get_probability_of_entries_kept(k, table_index + 1) * pow_2_k) # pt

def _get_plotsize_scaler(k:int):
    '''
    get scaler for plot size so that the plot size can be calculated by scaler * k * 2 ** k
    '''    
    result = _plotsize_scaler_cache[k]
    if result > 0:
        return result
    result = _get_plotsize_scaler_impl(k)
    _plotsize_scaler_cache[k] = result
    return result

def _get_plotsize_scaler_impl(k):
    '''
    get scaler for plot size so that the plot size can be calculated by scaler * k * 2 ** k
    '''

    result = 0
    # there are 7 tables
    for i in range(1, 8):
        probability = _get_probability_of_entries_kept(k, i)
        average_size_of_entry = calc_average_size_of_entry(k, i)
        scaler_for_table = probability * average_size_of_entry / k
        result += scaler_for_table

    return result
=======
    return rows
>>>>>>> 3f788e93
<|MERGE_RESOLUTION|>--- conflicted
+++ resolved
@@ -1,11 +1,8 @@
 import math
 import os
 import re
-<<<<<<< HEAD
+import shutil
 from plotman import chiapos
-=======
-import shutil
->>>>>>> 3f788e93
 
 GB = 1_000_000_000
 
@@ -76,7 +73,6 @@
         row_items = items[row : : n_rows]
         # Pad and truncate
         rows.append( (row_items + ([filler] * n_cols))[:n_cols] )
-<<<<<<< HEAD
     return rows
 
 # use k as index to get plotsize_scaler, note that 0 means the value is not calculated yet
@@ -132,6 +128,3 @@
         result += scaler_for_table
 
     return result
-=======
-    return rows
->>>>>>> 3f788e93
