--- conflicted
+++ resolved
@@ -97,21 +97,6 @@
             tmpdir = max(rankable, key=operator.itemgetter(1))[0]
 
             # Select the dst dir least recently selected
-<<<<<<< HEAD
-            (is_dst, dst_dir) = configuration.get_dst_directories(dir_cfg)
-            if is_dst:
-                dir2ph = { d:ph for (d, ph) in dstdirs_to_youngest_phase(jobs).items()
-                          if d in dst_dir and ph is not None}
-                unused_dirs = [d for d in dst_dir if d not in dir2ph.keys()]
-                dstdir = ''
-                if unused_dirs:
-                    dstdir = random.choice(unused_dirs)
-                else:
-                    # Select the dst dir least recently selected
-                    dstdir = max(dir2ph, key=dir2ph.get)
-            else:
-                dstdir = tmpdir
-=======
             dst_dir = dir_cfg.get_dst_directories()
             if dir_cfg.dst_is_tmp():
                 dstdir = tmpdir
@@ -123,8 +108,8 @@
                 if unused_dirs:
                     dstdir = random.choice(unused_dirs)
                 else:
+                    # Select the dst dir least recently selected
                     dstdir = max(dir2ph, key=dir2ph.get)
->>>>>>> 1a19aa85
 
             logfile = os.path.join(
                 dir_cfg.log, pendulum.now().isoformat(timespec='microseconds').replace(':', '_') + '.log'
@@ -149,7 +134,7 @@
                 plot_args.append('-2')
                 plot_args.append(dir_cfg.tmp2)
             if plotting_cfg.x:
-                plot_args.append('-x')  
+                plot_args.append('-x')
 
             if dryrun:
                 return (True, 'Should be starting plot job: %s ; logging to %s' % (' '.join(plot_args), logfile))
