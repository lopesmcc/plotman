--- conflicted
+++ resolved
@@ -109,14 +109,10 @@
                 if unused_dirs:
                     dstdir = random.choice(unused_dirs)
                 else:
+                    # Select the dst dir least recently selected
                     dstdir = max(dir2ph, key=dir2ph.get)
             else:
-<<<<<<< HEAD
-                # Select the dst dir least recently selected
-                dstdir = max(dir2ph, key=dir2ph.get)
-=======
                 dstdir = tmpdir
->>>>>>> 163c65e5
 
             logfile = os.path.join(
                 dir_cfg.log, pendulum.now().isoformat(timespec='microseconds').replace(':', '_') + '.log'
