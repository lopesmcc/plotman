import operator
import os
import random
import subprocess
import sys
import typing

import pendulum
import psutil

# Plotman libraries
from plotman import \
    archive  # for get_archdir_freebytes(). TODO: move to avoid import loop
from plotman import job, plot_util
import plotman.configuration

# Constants
MIN = 60    # Seconds
HR = 3600   # Seconds

MAX_AGE = 1000_000_000   # Arbitrary large number of seconds

def dstdirs_to_furthest_phase(all_jobs: typing.List[job.Job]) -> typing.Dict[str, job.Phase]:
    '''Return a map from dst dir to a phase tuple for the most progressed job
       that is emitting to that dst dir.'''
    result: typing.Dict[str, job.Phase] = {}
    for j in all_jobs:
        if not j.dstdir in result.keys() or result[j.dstdir] < j.progress():
            result[j.dstdir] = j.progress()
    return result

def dstdirs_to_youngest_phase(all_jobs: typing.List[job.Job]) -> typing.Dict[str, job.Phase]:
    '''Return a map from dst dir to a phase tuple for the least progressed job
       that is emitting to that dst dir.'''
    result: typing.Dict[str, job.Phase] = {}
    for j in all_jobs:
        if j.dstdir is None:
            continue
        if not j.dstdir in result.keys() or result[j.dstdir] > j.progress():
            result[j.dstdir] = j.progress()
    return result

def phases_permit_new_job(phases: typing.List[job.Phase], d: str, sched_cfg: plotman.configuration.Scheduling, dir_cfg: plotman.configuration.Directories) -> bool:
    '''Scheduling logic: return True if it's OK to start a new job on a tmp dir
       with existing jobs in the provided phases.'''
    # Filter unknown-phase jobs
    phases = [ph for ph in phases if ph.known]

    if len(phases) == 0:
        return True

    # Assign variables
    major = sched_cfg.tmpdir_stagger_phase_major
    minor = sched_cfg.tmpdir_stagger_phase_minor
    # tmpdir_stagger_phase_limit default is 1, as declared in configuration.py
    stagger_phase_limit = sched_cfg.tmpdir_stagger_phase_limit

    # Limit the total number of jobs per tmp dir. Default to overall max
    # jobs configuration, but restrict to any configured overrides.
    max_plots = sched_cfg.tmpdir_max_jobs

    # Check if any overrides exist for the current job
    if sched_cfg.tmp_overrides is not None and d in sched_cfg.tmp_overrides:
        curr_overrides = sched_cfg.tmp_overrides[d]

        # Check for and assign major & minor phase overrides
        if curr_overrides.tmpdir_stagger_phase_major is not None:
            major = curr_overrides.tmpdir_stagger_phase_major
        if curr_overrides.tmpdir_stagger_phase_minor is not None:
            minor = curr_overrides.tmpdir_stagger_phase_minor
        # Check for and assign stagger phase limit override
        if curr_overrides.tmpdir_stagger_phase_limit is not None:
            stagger_phase_limit = curr_overrides.tmpdir_stagger_phase_limit
        # Check for and assign stagger phase limit override
        if curr_overrides.tmpdir_max_jobs is not None:
            max_plots = curr_overrides.tmpdir_max_jobs

    milestone = job.Phase(major,minor)

    # Check if phases pass the criteria
    if len([p for p in phases if p < milestone]) >= stagger_phase_limit:
        return False

    if len(phases) >= max_plots:
        return False

    return True

def maybe_start_new_plot(dir_cfg: plotman.configuration.Directories, sched_cfg: plotman.configuration.Scheduling, plotting_cfg: plotman.configuration.Plotting, log_cfg: plotman.configuration.Logging, dryrun: bool = False) -> typing.Tuple[bool, str]:
    jobs = job.Job.get_running_jobs(log_cfg.plots)

    wait_reason = None  # If we don't start a job this iteration, this says why.

    youngest_job_age = min(jobs, key=job.Job.get_time_wall).get_time_wall() if jobs else MAX_AGE
    global_stagger = int(sched_cfg.global_stagger_m * MIN)
    if (youngest_job_age < global_stagger):
        wait_reason = 'stagger (%ds/%ds)' % (youngest_job_age, global_stagger)
    elif len(jobs) >= sched_cfg.global_max_jobs:
        wait_reason = 'max jobs (%d) - (%ds/%ds)' % (sched_cfg.global_max_jobs, youngest_job_age, global_stagger)
    else:
        tmp_to_all_phases = [(d, job.job_phases_for_tmpdir(d, jobs)) for d in dir_cfg.tmp]
        eligible = [ (d, phases) for (d, phases) in tmp_to_all_phases
                if phases_permit_new_job(phases, d, sched_cfg, dir_cfg) ]
        rankable = [ (d, phases[0]) if phases else (d, job.Phase(known=False))
                for (d, phases) in eligible ]

        if not eligible:
            wait_reason = 'no eligible tempdirs (%ds/%ds)' % (youngest_job_age, global_stagger)
        else:
            # Plot to oldest tmpdir.
            tmpdir = max(rankable, key=operator.itemgetter(1))[0]
            tmpdir2 = None
            if dir_cfg.tmp2 is not None:
                tmpdir_index = dir_cfg.tmp.index(tmpdir)
                tmpdir2 = dir_cfg.tmp2[tmpdir_index % len(dir_cfg.tmp2)]

            dst_dirs = dir_cfg.get_dst_directories()

            dstdir: str
            # if dir_cfg.dst_is_tmp2():
            #     dstdir = dir_cfg.tmp2  # type: ignore[assignment]
            if tmpdir in dst_dirs:
                dstdir = tmpdir
            elif dir_cfg.dst_is_tmp():
                dstdir = tmpdir
            else:
                # Select the dst dir least recently selected
                dir2ph = { d:ph for (d, ph) in dstdirs_to_youngest_phase(jobs).items()
                        if d in dst_dirs and ph is not None}
                unused_dirs = [d for d in dst_dirs if d not in dir2ph.keys()]
                dstdir = ''
                if unused_dirs:
                    dstdir = random.choice(unused_dirs)
                else:
                    def key(key: str) -> job.Phase:
                        return dir2ph[key]
                    dstdir = max(dir2ph, key=key)

            log_file_path = log_cfg.create_plot_log_path(time=pendulum.now())

            plot_args: typing.List[str]
            if plotting_cfg.type == "madmax":
                if plotting_cfg.madmax is None:
                    raise Exception(
                        "madmax plotter selected but not configured, report this as a plotman bug",
                    )
                plot_args = [
                    plotting_cfg.madmax.executable,
                    '-n', str(1),
                    '-r', str(plotting_cfg.madmax.n_threads),
                    '-u', str(plotting_cfg.madmax.n_buckets),
                    '-t', tmpdir if tmpdir.endswith('/') else (tmpdir + '/'),
                    '-d', dstdir if dstdir.endswith('/') else (dstdir + '/') ]
                if tmpdir2 is not None:
                    plot_args.append('-2')
<<<<<<< HEAD
                    plot_args.append(tmpdir2 if tmpdir2.endswith('/') else (tmpdir2 + '/'))
                if plotting_cfg.madmax.cpu_affinity_enabled:
                    threads = plotting_cfg.madmax.n_threads
                    cpus_being_used = sum([job.get_cpu_affinity() for job in jobs], [])
                    free_cpus = [cpu for cpu in range(os.cpu_count()) if cpu not in cpus_being_used]
                    if len(free_cpus) >= threads:
                        cpus = ','.join([str(int) for int in free_cpus[0:threads]])
                        plot_args[0:0]=['taskset', '-c', cpus]
=======
                    plot_args.append(dir_cfg.tmp2 if dir_cfg.tmp2.endswith('/') else (dir_cfg.tmp2 + '/'))
                if plotting_cfg.madmax.n_buckets3 is not None:
                    plot_args.append('-v')
                    plot_args.append(str(plotting_cfg.madmax.n_buckets3))
                if plotting_cfg.madmax.n_rmulti2 is not None:
                    plot_args.append('-K')
                    plot_args.append(str(plotting_cfg.madmax.n_rmulti2))
>>>>>>> a96d4df5
            else:
                if plotting_cfg.chia is None:
                    raise Exception(
                        "chia plotter selected but not configured, report this as a plotman bug",
                    )
                plot_args = [plotting_cfg.chia.executable, 'plots', 'create',
                    '-k', str(plotting_cfg.chia.k),
                    '-r', str(plotting_cfg.chia.n_threads),
                    '-u', str(plotting_cfg.chia.n_buckets),
                    '-b', str(plotting_cfg.chia.job_buffer),
                    '-t', tmpdir,
                    '-d', dstdir ]
                if plotting_cfg.chia.e:
                    plot_args.append('-e')
                if plotting_cfg.chia.x:
                    plot_args.append('-x')
                if tmpdir2 is not None:
                    plot_args.append('-2')
                    plot_args.append(tmpdir2)
            if plotting_cfg.farmer_pk is not None:
                plot_args.append('-f')
                plot_args.append(plotting_cfg.farmer_pk)
            if plotting_cfg.pool_pk is not None:
                plot_args.append('-p')
                plot_args.append(plotting_cfg.pool_pk)
            if plotting_cfg.pool_contract_address is not None:
                plot_args.append('-c')
                plot_args.append(plotting_cfg.pool_contract_address)

            if dryrun:
                return True, 'Should be starting plot job: %s ; logging to %s' % (' '.join(plot_args), log_file_path)

            logmsg = ('Starting plot job: %s ; logging to %s' % (' '.join(plot_args), log_file_path))

            # TODO: CAMPid 09840103109429840981397487498131
            try:
                open_log_file = open(log_file_path, 'x')
            except FileExistsError:
                # The desired log file name already exists.  Most likely another
                # plotman process already launched a new process in response to
                # the same scenario that triggered us.  Let's at least not
                # confuse things further by having two plotting processes
                # logging to the same file.  If we really should launch another
                # plotting process, we'll get it at the next check cycle anyways.
                message = (
                    f'Plot log file already exists, skipping attempt to start a'
                    f' new plot: {log_file_path!r}'
                )
                return (False, logmsg)
            except FileNotFoundError as e:
                message = (
                    f'Unable to open log file.  Verify that the directory exists'
                    f' and has proper write permissions: {log_file_path!r}'
                )
                raise Exception(message) from e

            # Preferably, do not add any code between the try block above
            # and the with block below.  IOW, this space intentionally left
            # blank...  As is, this provides a good chance that our handle
            # of the log file will get closed explicitly while still
            # allowing handling of just the log file opening error.

            if sys.platform == 'win32':
                creationflags = subprocess.CREATE_NO_WINDOW
                nice = psutil.BELOW_NORMAL_PRIORITY_CLASS
            else:
                creationflags = 0
                nice = 15

            with open_log_file:
                # start_new_sessions to make the job independent of this controlling tty (POSIX only).
                # subprocess.CREATE_NO_WINDOW to make the process independent of this controlling tty and have no console window on Windows.
                p = subprocess.Popen(plot_args,
                    stdout=open_log_file,
                    stderr=subprocess.STDOUT,
                    start_new_session=True,
                    creationflags=creationflags)

            psutil.Process(p.pid).nice(nice)
            return (True, logmsg)

    return (False, wait_reason)

def select_jobs_by_partial_id(jobs: typing.List[job.Job], partial_id: str) -> typing.List[job.Job]:
    selected = []
    for j in jobs:
        if j.plot_id.startswith(partial_id):
            selected.append(j)
    return selected<|MERGE_RESOLUTION|>--- conflicted
+++ resolved
@@ -153,8 +153,13 @@
                     '-d', dstdir if dstdir.endswith('/') else (dstdir + '/') ]
                 if tmpdir2 is not None:
                     plot_args.append('-2')
-<<<<<<< HEAD
                     plot_args.append(tmpdir2 if tmpdir2.endswith('/') else (tmpdir2 + '/'))
+                if plotting_cfg.madmax.n_buckets3 is not None:
+                    plot_args.append('-v')
+                    plot_args.append(str(plotting_cfg.madmax.n_buckets3))
+                if plotting_cfg.madmax.n_rmulti2 is not None:
+                    plot_args.append('-K')
+                    plot_args.append(str(plotting_cfg.madmax.n_rmulti2))
                 if plotting_cfg.madmax.cpu_affinity_enabled:
                     threads = plotting_cfg.madmax.n_threads
                     cpus_being_used = sum([job.get_cpu_affinity() for job in jobs], [])
@@ -162,15 +167,6 @@
                     if len(free_cpus) >= threads:
                         cpus = ','.join([str(int) for int in free_cpus[0:threads]])
                         plot_args[0:0]=['taskset', '-c', cpus]
-=======
-                    plot_args.append(dir_cfg.tmp2 if dir_cfg.tmp2.endswith('/') else (dir_cfg.tmp2 + '/'))
-                if plotting_cfg.madmax.n_buckets3 is not None:
-                    plot_args.append('-v')
-                    plot_args.append(str(plotting_cfg.madmax.n_buckets3))
-                if plotting_cfg.madmax.n_rmulti2 is not None:
-                    plot_args.append('-K')
-                    plot_args.append(str(plotting_cfg.madmax.n_rmulti2))
->>>>>>> a96d4df5
             else:
                 if plotting_cfg.chia is None:
                     raise Exception(
