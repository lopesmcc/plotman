import logging
import operator
import os
import random
import re
import subprocess
import sys
import time
import typing
from datetime import datetime

import pendulum
import psutil

# Plotman libraries
from plotman import \
    archive, configuration  # for get_archdir_freebytes(). TODO: move to avoid import loop
from plotman import job, plot_util
import plotman.configuration

# Constants
MIN = 60    # Seconds
HR = 3600   # Seconds

MAX_AGE = 1000_000_000   # Arbitrary large number of seconds

def dstdirs_to_furthest_phase(all_jobs: typing.List[job.Job]) -> typing.Dict[str, job.Phase]:
    '''Return a map from dst dir to a phase tuple for the most progressed job
       that is emitting to that dst dir.'''
    result: typing.Dict[str, job.Phase] = {}
    for j in all_jobs:
        if not j.dstdir in result.keys() or result[j.dstdir] < j.progress():
            result[j.dstdir] = j.progress()
    return result

def dstdirs_to_youngest_phase(all_jobs: typing.List[job.Job]) -> typing.Dict[str, job.Phase]:
    '''Return a map from dst dir to a phase tuple for the least progressed job
       that is emitting to that dst dir.'''
    result: typing.Dict[str, job.Phase] = {}
    for j in all_jobs:
        if j.dstdir is None:
            continue
        if not j.dstdir in result.keys() or result[j.dstdir] > j.progress():
            result[j.dstdir] = j.progress()
    return result

def phases_permit_new_job(phases: typing.List[job.Phase], d: str, sched_cfg: plotman.configuration.Scheduling, dir_cfg: plotman.configuration.Directories) -> bool:
    '''Scheduling logic: return True if it's OK to start a new job on a tmp dir
       with existing jobs in the provided phases.'''
    # Filter unknown-phase jobs
    phases = [ph for ph in phases if ph.known]

    if len(phases) == 0:
        return True

    # Assign variables
    major = sched_cfg.tmpdir_stagger_phase_major
    minor = sched_cfg.tmpdir_stagger_phase_minor
    # tmpdir_stagger_phase_limit default is 1, as declared in configuration.py
    stagger_phase_limit = sched_cfg.tmpdir_stagger_phase_limit
    
    # Limit the total number of jobs per tmp dir. Default to overall max
    # jobs configuration, but restrict to any configured overrides.
    max_plots = sched_cfg.tmpdir_max_jobs
    
    # Check if any overrides exist for the current job
    if sched_cfg.tmp_overrides is not None and d in sched_cfg.tmp_overrides:
        curr_overrides = sched_cfg.tmp_overrides[d]
    
        # Check for and assign major & minor phase overrides
        if curr_overrides.tmpdir_stagger_phase_major is not None:
            major = curr_overrides.tmpdir_stagger_phase_major
        if curr_overrides.tmpdir_stagger_phase_minor is not None:
            minor = curr_overrides.tmpdir_stagger_phase_minor
        # Check for and assign stagger phase limit override
        if curr_overrides.tmpdir_stagger_phase_limit is not None:
            stagger_phase_limit = curr_overrides.tmpdir_stagger_phase_limit
        # Check for and assign stagger phase limit override
        if curr_overrides.tmpdir_max_jobs is not None:
            max_plots = curr_overrides.tmpdir_max_jobs
        
    milestone = job.Phase(major,minor)
    
    # Check if phases pass the criteria
    if len([p for p in phases if p < milestone]) >= stagger_phase_limit:
        return False

    if len(phases) >= max_plots:
        return False

    return True

def maybe_start_new_plot(dir_cfg: plotman.configuration.Directories, sched_cfg: plotman.configuration.Scheduling, plotting_cfg: plotman.configuration.Plotting, log_cfg: plotman.configuration.Logging) -> typing.Tuple[bool, str]:
    jobs = job.Job.get_running_jobs(log_cfg.plots)

    wait_reason = None  # If we don't start a job this iteration, this says why.

    youngest_job_age = min(jobs, key=job.Job.get_time_wall).get_time_wall() if jobs else MAX_AGE
    global_stagger = int(sched_cfg.global_stagger_m * MIN)
    if (youngest_job_age < global_stagger):
        wait_reason = 'stagger (%ds/%ds)' % (youngest_job_age, global_stagger)
    elif len(jobs) >= sched_cfg.global_max_jobs:
        wait_reason = 'max jobs (%d) - (%ds/%ds)' % (sched_cfg.global_max_jobs, youngest_job_age, global_stagger)
    else:
        tmp_to_all_phases = [(d, job.job_phases_for_tmpdir(d, jobs)) for d in dir_cfg.tmp]
        eligible = [ (d, phases) for (d, phases) in tmp_to_all_phases
                if phases_permit_new_job(phases, d, sched_cfg, dir_cfg) ]
        rankable = [ (d, phases[0]) if phases else (d, job.Phase(known=False))
                for (d, phases) in eligible ]

        if not eligible:
            wait_reason = 'no eligible tempdirs (%ds/%ds)' % (youngest_job_age, global_stagger)
        else:
            # Plot to oldest tmpdir.
            tmpdir = max(rankable, key=operator.itemgetter(1))[0]

<<<<<<< HEAD
            # Select the dst dir least recently selected
            (is_dst, dst_dir) = configuration.get_dst_directories(dir_cfg)
            if is_dst:
                dir2ph = { d:ph for (d, ph) in dstdirs_to_youngest_phase(jobs).items()
                          if d in dst_dir and ph is not None}
                unused_dirs = [d for d in dst_dir if d not in dir2ph.keys()]
                dstdir = ''
                if unused_dirs:
                    dstdir = random.choice(unused_dirs)
                else:
                    dstdir = max(dir2ph, key=dir2ph.get)
            else:
                dstdir = tmpdir
=======
            dst_dirs = dir_cfg.get_dst_directories()
>>>>>>> 24d00129

            dstdir: str
            if dir_cfg.dst_is_tmp2():
                dstdir = dir_cfg.tmp2  # type: ignore[assignment]
            elif tmpdir in dst_dirs:
                dstdir = tmpdir
            elif dir_cfg.dst_is_tmp():
                dstdir = tmpdir
            else:
                # Select the dst dir least recently selected
                dir2ph = { d:ph for (d, ph) in dstdirs_to_youngest_phase(jobs).items()
                        if d in dst_dirs and ph is not None}
                unused_dirs = [d for d in dst_dirs if d not in dir2ph.keys()]
                dstdir = ''
                if unused_dirs:
                    dstdir = random.choice(unused_dirs)
                else:
                    def key(key: str) -> job.Phase:
                        return dir2ph[key]
                    dstdir = max(dir2ph, key=key)

            log_file_path = log_cfg.create_plot_log_path(time=pendulum.now())

            plot_args: typing.List[str]
            if plotting_cfg.type == "madmax":
                if plotting_cfg.madmax is None:
                    raise Exception(
                        "madmax plotter selected but not configured, report this as a plotman bug",
                    )
                plot_args = ['chia_plot',
                    '-n', str(1),
                    '-r', str(plotting_cfg.madmax.n_threads),
                    '-u', str(plotting_cfg.madmax.n_buckets),
                    '-t', tmpdir if tmpdir.endswith('/') else (tmpdir + '/'),
                    '-d', dstdir if dstdir.endswith('/') else (dstdir + '/') ]
                if dir_cfg.tmp2 is not None:
                    plot_args.append('-2')
                    plot_args.append(dir_cfg.tmp2 if dir_cfg.tmp2.endswith('/') else (dir_cfg.tmp2 + '/'))
            else:
                if plotting_cfg.chia is None:
                    raise Exception(
                        "chia plotter selected but not configured, report this as a plotman bug",
                    )
                plot_args = ['chia', 'plots', 'create',
                    '-k', str(plotting_cfg.chia.k),
                    '-r', str(plotting_cfg.chia.n_threads),
                    '-u', str(plotting_cfg.chia.n_buckets),
                    '-b', str(plotting_cfg.chia.job_buffer),
                    '-t', tmpdir,
                    '-d', dstdir ]
                if plotting_cfg.chia.e:
                    plot_args.append('-e')
                if plotting_cfg.chia.x:
                    plot_args.append('-x')  
                if dir_cfg.tmp2 is not None:
                    plot_args.append('-2')
                    plot_args.append(dir_cfg.tmp2)
            if plotting_cfg.farmer_pk is not None:
                plot_args.append('-f')
                plot_args.append(plotting_cfg.farmer_pk)
            if plotting_cfg.pool_pk is not None:
                plot_args.append('-p')
                plot_args.append(plotting_cfg.pool_pk)
            if plotting_cfg.pool_contract_address is not None:
                plot_args.append('-c')
                plot_args.append(plotting_cfg.pool_contract_address)



            logmsg = ('Starting plot job: %s ; logging to %s' % (' '.join(plot_args), log_file_path))

            # TODO: CAMPid 09840103109429840981397487498131
            try:
                open_log_file = open(log_file_path, 'x')
            except FileExistsError:
                # The desired log file name already exists.  Most likely another
                # plotman process already launched a new process in response to
                # the same scenario that triggered us.  Let's at least not
                # confuse things further by having two plotting processes
                # logging to the same file.  If we really should launch another
                # plotting process, we'll get it at the next check cycle anyways.
                message = (
                    f'Plot log file already exists, skipping attempt to start a'
                    f' new plot: {log_file_path!r}'
                )
                return (False, logmsg)
            except FileNotFoundError as e:
                message = (
                    f'Unable to open log file.  Verify that the directory exists'
                    f' and has proper write permissions: {log_file_path!r}'
                )
                raise Exception(message) from e

            # Preferably, do not add any code between the try block above
            # and the with block below.  IOW, this space intentionally left
            # blank...  As is, this provides a good chance that our handle
            # of the log file will get closed explicitly while still
            # allowing handling of just the log file opening error.

            if sys.platform == 'win32':
                creationflags = subprocess.CREATE_NO_WINDOW
                nice = psutil.BELOW_NORMAL_PRIORITY_CLASS
            else:
                creationflags = 0
                nice = 15

            with open_log_file:
                # start_new_sessions to make the job independent of this controlling tty (POSIX only).
                # subprocess.CREATE_NO_WINDOW to make the process independent of this controlling tty and have no console window on Windows.
                p = subprocess.Popen(plot_args,
                    stdout=open_log_file,
                    stderr=subprocess.STDOUT,
                    start_new_session=True,
                    creationflags=creationflags)

            psutil.Process(p.pid).nice(nice)
            return (True, logmsg)

    return (False, wait_reason)

def select_jobs_by_partial_id(jobs: typing.List[job.Job], partial_id: str) -> typing.List[job.Job]:
    selected = []
    for j in jobs:
        if j.plot_id.startswith(partial_id):
            selected.append(j)
    return selected<|MERGE_RESOLUTION|>--- conflicted
+++ resolved
@@ -14,7 +14,7 @@
 
 # Plotman libraries
 from plotman import \
-    archive, configuration  # for get_archdir_freebytes(). TODO: move to avoid import loop
+    archive  # for get_archdir_freebytes(). TODO: move to avoid import loop
 from plotman import job, plot_util
 import plotman.configuration
 
@@ -58,15 +58,15 @@
     minor = sched_cfg.tmpdir_stagger_phase_minor
     # tmpdir_stagger_phase_limit default is 1, as declared in configuration.py
     stagger_phase_limit = sched_cfg.tmpdir_stagger_phase_limit
-    
+
     # Limit the total number of jobs per tmp dir. Default to overall max
     # jobs configuration, but restrict to any configured overrides.
     max_plots = sched_cfg.tmpdir_max_jobs
-    
+
     # Check if any overrides exist for the current job
     if sched_cfg.tmp_overrides is not None and d in sched_cfg.tmp_overrides:
         curr_overrides = sched_cfg.tmp_overrides[d]
-    
+
         # Check for and assign major & minor phase overrides
         if curr_overrides.tmpdir_stagger_phase_major is not None:
             major = curr_overrides.tmpdir_stagger_phase_major
@@ -78,9 +78,9 @@
         # Check for and assign stagger phase limit override
         if curr_overrides.tmpdir_max_jobs is not None:
             max_plots = curr_overrides.tmpdir_max_jobs
-        
+
     milestone = job.Phase(major,minor)
-    
+
     # Check if phases pass the criteria
     if len([p for p in phases if p < milestone]) >= stagger_phase_limit:
         return False
@@ -114,23 +114,7 @@
             # Plot to oldest tmpdir.
             tmpdir = max(rankable, key=operator.itemgetter(1))[0]
 
-<<<<<<< HEAD
-            # Select the dst dir least recently selected
-            (is_dst, dst_dir) = configuration.get_dst_directories(dir_cfg)
-            if is_dst:
-                dir2ph = { d:ph for (d, ph) in dstdirs_to_youngest_phase(jobs).items()
-                          if d in dst_dir and ph is not None}
-                unused_dirs = [d for d in dst_dir if d not in dir2ph.keys()]
-                dstdir = ''
-                if unused_dirs:
-                    dstdir = random.choice(unused_dirs)
-                else:
-                    dstdir = max(dir2ph, key=dir2ph.get)
-            else:
-                dstdir = tmpdir
-=======
             dst_dirs = dir_cfg.get_dst_directories()
->>>>>>> 24d00129
 
             dstdir: str
             if dir_cfg.dst_is_tmp2():
@@ -184,7 +168,7 @@
                 if plotting_cfg.chia.e:
                     plot_args.append('-e')
                 if plotting_cfg.chia.x:
-                    plot_args.append('-x')  
+                    plot_args.append('-x')
                 if dir_cfg.tmp2 is not None:
                     plot_args.append('-2')
                     plot_args.append(dir_cfg.tmp2)
