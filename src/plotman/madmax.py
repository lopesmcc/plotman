--- conflicted
+++ resolved
@@ -107,13 +107,7 @@
     type=str, default=None)
 @click.option("-G", "--tmptoggle", help="Alternate tmpdir/tmpdir2",
     type=str, default=None)
-<<<<<<< HEAD
-@click.option("-K", "--rmulti2", help="Thread multiplier for P2 (default = 1)", 
-    type=str, default=None)
-def _cli_c8121b9() -> None:
-=======
 @click.option("-K", "--rmulti2", help="Thread multiplier for P2 (default = 1)",
     type=int, default=1)
 def _cli_974d6e5f1440f68c48492122ca33828a98864dfc() -> None:
->>>>>>> b8d5e3a1
     pass