--- conflicted
+++ resolved
@@ -60,7 +60,6 @@
                 - /mnt/dst/00
                 - /mnt/dst/01
 
-<<<<<<< HEAD
 # Archival configuration.  Optional; if you do not wish to run the
 # archiving operation, comment this section out.  Almost everyone
 # should be using the archival feature.  It is meant to distribute
@@ -91,44 +90,6 @@
   env:
     command: rsync
     site_root: /farm/sites
-=======
-        # Archival configuration.  Optional; if you do not wish to run the
-        # archiving operation, comment this section out.
-        #
-        # Currently archival depends on an rsync daemon running on the remote
-        # host.
-        # The archival also uses ssh to connect to the remote host and check
-        # for available directories. Set up ssh keys on the remote host to
-        # allow public key login from rsyncd_user.
-        # Complete example: https://github.com/ericaltendorf/plotman/wiki/Archiving
-        archive:
-                rsyncd_module: plots # Define this in remote rsyncd.conf.
-                rsyncd_path: /plots # This is used via ssh. Should match path
-                                    # defined in the module referenced above.
-                rsyncd_bwlimit: 80000  # Bandwidth limit in KB/s
-                rsyncd_host: myfarmer
-                rsyncd_user: chia
-                # Optional index.  If omitted or set to 0, plotman will archive
-                # to the first archive dir with free space.  If specified,
-                # plotman will skip forward up to 'index' drives (if they exist).
-                # This can be useful to reduce io contention on a drive on the
-                # archive host if you have multiple plotters (simultaneous io
-                # can still happen at the time a drive fills up.)  E.g., if you
-                # have four plotters, you could set this to 0, 1, 2, and 3, on
-                # the 4 machines, or 0, 1, 0, 1.
-                #   index: 0
-                # Optional switch to enable local archiving (defaults to remote if absent).
-                # Note: rsyncd_module, rsyncd_host and rsyncd_user are ignored in local mode.
-                #   mode: remote  # remote or local
-                # Note for local mode:
-                # The rsyncd_path should be the directory *in which* your archive
-                # disks are mounted. For example, if your archive disks are
-                # /mnt/archive1 and /mnt/archive2, the path should be /mnt.
-                # Note that *all* mounted drives within that path will be
-                # considered - so if you have other things mounted as well,
-                # make sure you mount all Chia archive drives to some custom
-                # directory that only contains Chia archive mountpoints.
->>>>>>> 1fd70638
 
 # Plotting scheduling parameters
 scheduling:
@@ -158,7 +119,6 @@
         # How often the daemon wakes to consider starting a new plot job, in seconds.
         polling_time_s: 20
 
-<<<<<<< HEAD
         # Optional: Allows the overriding of some scheduling characteristics of the
         # tmp directories specified here.
         # This contains a map of tmp directory names to attributes. If a tmp directory 
@@ -186,12 +146,6 @@
                         tmpdir_stagger_phase_major: 3
                         tmpdir_stagger_phase_minor: 1
                         tmpdir_max_jobs: 2
-=======
-        # Stop initiating new plots when a dst is full, default to False since
-        # archiving job should move other plots before plotting is completed
-        stop_when_dst_full: False
-
->>>>>>> 1fd70638
 
 # Plotting parameters.  These are pass-through parameters to chia plots create.
 # See documentation at
