# Default/example plotman.yaml configuration file

# Options for display and rendering
user_interface:
        # Call out to the `stty` program to determine terminal size, instead of
        # relying on what is reported by the curses library.   In some cases,
        # the curses library fails to update on SIGWINCH signals.  If the
        # `plotman interactive` curses interface does not properly adjust when
        # you resize the terminal window, you can try setting this to True. 
        use_stty_size: True
        show_logs: True

# Where to plot and log.
directories:
        # One directory in which to store all plot job logs (the STDOUT/
        # STDERR of all plot jobs).  In order to monitor progress, plotman
        # reads these logs on a regular basis, so using a fast drive is
        # recommended.
        log: /home/chia/chia/logs

        # One or more directories to use as tmp dirs for plotting.  The
        # scheduler will use all of them and distribute jobs among them.
        # It assumes that IO is independent for each one (i.e., that each
        # one is on a different physical device).
        #
        # If multiple directories share a common prefix, reports will
        # abbreviate and show just the uniquely identifying suffix.
        tmp:
                - /mnt/tmp/00
                - /mnt/tmp/01
                - /mnt/tmp/02
                - /mnt/tmp/03

        # Optional: Allows overriding some characteristics of certain tmp
        # directories. This contains a map of tmp directory names to
        # attributes. If a tmp directory and attribute is not listed here,
        # it uses the default attribute setting from the main configuration.
        #
        # Currently support override parameters:
        #     - tmpdir_max_jobs
        tmp_overrides:
                # In this example, /mnt/tmp/00 is larger than the other tmp
                # dirs and it can hold more plots than the default.
                "/mnt/tmp/00":
                        tmpdir_max_jobs: 5

        # Optional: tmp2 directory.  If specified, will be passed to
        # chia plots create as -2.  Only one tmp2 directory is supported.
        # tmp2: /mnt/tmp/a

<<<<<<< HEAD
        # Optional: One or more directories; the scheduler will use all of them.
        # These again are presumed to be on independent physical devices,
        # so writes (plot jobs) and reads (archivals) can be scheduled
        # to minimize IO contention.
        # if no dst directory is listed, the tmp directories will be used as buffer.
=======
        # Optional: A list of one or more directories; the scheduler will
        # use all of them.  These again are presumed to be on independent
        # physical devices so writes (plot jobs) and reads (archivals) can
        # be scheduled to minimize IO contention.
        # 
        # If dst is commented out, the tmp directories will be used as the
        # buffer.
>>>>>>> 1a19aa85
        dst:
                - /mnt/dst/00
                - /mnt/dst/01

        # Archival configuration.  Optional; if you do not wish to run the
        # archiving operation, comment this section out.
        #
        # Currently archival depends on an rsync daemon running on the remote
        # host.
        # The archival also uses ssh to connect to the remote host and check
        # for available directories. Set up ssh keys on the remote host to
        # allow public key login from rsyncd_user.
        # Complete example: https://github.com/ericaltendorf/plotman/wiki/Archiving
        archive:
                rsyncd_module: plots # Define this in remote rsyncd.conf.
                rsyncd_path: /plots # This is used via ssh. Should match path
                                    # defined in the module referenced above.
                rsyncd_bwlimit: 80000  # Bandwidth limit in KB/s
                rsyncd_host: myfarmer
                rsyncd_user: chia
                # Optional index.  If omitted or set to 0, plotman will archive
                # to the first archive dir with free space.  If specified,
                # plotman will skip forward up to 'index' drives (if they exist).
                # This can be useful to reduce io contention on a drive on the
                # archive host if you have multiple plotters (simultaneous io
                # can still happen at the time a drive fills up.)  E.g., if you
                # have four plotters, you could set this to 0, 1, 2, and 3, on
                # the 4 machines, or 0, 1, 0, 1.
                #   index: 0
                # Optional switch to enable local archiving (defaults to remote if absent).
                # Note: rsyncd_module, rsyncd_host and rsyncd_user are ignored in local mode.
                #   mode: remote  # remote or local
                # Note for local mode:
                # The rsyncd_path should be the directory *in which* your archive
                # disks are mounted. For example, if your archive disks are
                # /mnt/archive1 and /mnt/archive2, the path should be /mnt.
                # Note that *all* mounted drives within that path will be
                # considered - so if you have other things mounted as well,
                # make sure you mount all Chia archive drives to some custom
                # directory that only contains Chia archive mountpoints.

# Plotting scheduling parameters
scheduling:
        # Run a job on a particular temp dir only if the number of existing jobs
        # before [tmpdir_stagger_phase_major : tmpdir_stagger_phase_minor]
        # is less than tmpdir_stagger_phase_limit.
        # Phase major corresponds to the plot phase, phase minor corresponds to
        # the table or table pair in sequence, phase limit corresponds to
        # the number of plots allowed before [phase major : phase minor].
        # e.g, with default settings, a new plot will start only when your plot
        # reaches phase [2 : 1] on your temp drive. This setting takes precidence
        # over global_stagger_m
        tmpdir_stagger_phase_major: 2
        tmpdir_stagger_phase_minor: 1
        # Optional: default is 1
        tmpdir_stagger_phase_limit: 1

        # Don't run more than this many jobs at a time on a single temp dir.
        tmpdir_max_jobs: 3

        # Don't run more than this many jobs at a time in total.
        global_max_jobs: 12

        # Don't run any jobs (across all temp dirs) more often than this, in minutes.
        global_stagger_m: 30

        # How often the daemon wakes to consider starting a new plot job, in seconds.
        polling_time_s: 20

        # Stop initiating new plots when a dst is full, default to False since
        # archiving job should move other plots before plotting is completed
        stop_when_dst_full: False


# Plotting parameters.  These are pass-through parameters to chia plots create.
# See documentation at
# https://github.com/Chia-Network/chia-blockchain/wiki/CLI-Commands-Reference#create
plotting:
        k: 32
        e: False             # Use -e plotting option
        n_threads: 2         # Threads per job
        n_buckets: 128       # Number of buckets to split data into
        job_buffer: 3389     # Per job memory
        # If specified, pass through to the -f and -p options.  See CLI reference.
        #   farmer_pk: ...
        #   pool_pk: ...
        # If true, Skips adding [final dir] / dst to harvester for farming. 
        # Especially useful if you have harvesters that are running somewhere else
        # and you are just plotting on the machine where plotman is running.
        #   x: True<|MERGE_RESOLUTION|>--- conflicted
+++ resolved
@@ -48,13 +48,6 @@
         # chia plots create as -2.  Only one tmp2 directory is supported.
         # tmp2: /mnt/tmp/a
 
-<<<<<<< HEAD
-        # Optional: One or more directories; the scheduler will use all of them.
-        # These again are presumed to be on independent physical devices,
-        # so writes (plot jobs) and reads (archivals) can be scheduled
-        # to minimize IO contention.
-        # if no dst directory is listed, the tmp directories will be used as buffer.
-=======
         # Optional: A list of one or more directories; the scheduler will
         # use all of them.  These again are presumed to be on independent
         # physical devices so writes (plot jobs) and reads (archivals) can
@@ -62,7 +55,6 @@
         # 
         # If dst is commented out, the tmp directories will be used as the
         # buffer.
->>>>>>> 1a19aa85
         dst:
                 - /mnt/dst/00
                 - /mnt/dst/01
