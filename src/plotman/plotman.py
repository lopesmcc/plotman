import argparse
import datetime
import importlib
import importlib.resources
import logging
import logging.handlers
import os
import glob
import random
from shutil import copyfile
import time

import pendulum

# Plotman libraries
from plotman import analyzer, archive, configuration, interactive, manager, plot_util, reporting, csv_exporter
from plotman import resources as plotman_resources
from plotman.job import Job

class PlotmanArgParser:
    def add_idprefix_arg(self, subparser):
        subparser.add_argument(
                'idprefix',
                type=str,
                nargs='+',
                help='disambiguating prefix of plot ID')

    def parse_args(self):
        parser = argparse.ArgumentParser(description='Chia plotting manager.')
        sp = parser.add_subparsers(dest='cmd')

        sp.add_parser('version', help='print the version')

        sp.add_parser('status', help='show current plotting status')

        sp.add_parser('dirs', help='show directories info')

        p_interactive = sp.add_parser('interactive', help='run interactive control/monitoring mode')
        p_interactive.add_argument('--autostart-plotting', action='store_true', default=None, dest='autostart_plotting')
        p_interactive.add_argument('--no-autostart-plotting', action='store_false', default=None, dest='autostart_plotting')
        p_interactive.add_argument('--autostart-archiving', action='store_true', default=None, dest='autostart_archiving')
        p_interactive.add_argument('--no-autostart-archiving', action='store_false', default=None, dest='autostart_archiving')

        sp.add_parser('dsched', help='print destination dir schedule')

        sp.add_parser('plot', help='run plotting loop')

        sp.add_parser('archive', help='move completed plots to farming location')

        p_export = sp.add_parser('export', help='exports metadata from the plot logs as CSV')
        p_export.add_argument('-o', dest='save_to', default=None, type=str, help='save to file. Optional, prints to stdout by default')

        p_config = sp.add_parser('config', help='display or generate plotman.yaml configuration')
        sp_config = p_config.add_subparsers(dest='config_subcommand')
        sp_config.add_parser('generate', help='generate a default plotman.yaml file and print path')
        sp_config.add_parser('path', help='show path to current plotman.yaml file')

        p_details = sp.add_parser('details', help='show details for job')
        self.add_idprefix_arg(p_details)

        p_files = sp.add_parser('files', help='show temp files associated with job')
        self.add_idprefix_arg(p_files)

        p_kill = sp.add_parser('kill', help='kill job (and cleanup temp files)')
        self.add_idprefix_arg(p_kill)

        p_suspend = sp.add_parser('suspend', help='suspend job')
        self.add_idprefix_arg(p_suspend)

        p_resume = sp.add_parser('resume', help='resume suspended job')
        self.add_idprefix_arg(p_resume)

        p_analyze = sp.add_parser('analyze', help='analyze timing stats of completed jobs')

        p_analyze.add_argument('--clipterminals',
                action='store_true',
                help='Ignore first and last plot in a logfile, useful for '
                     'focusing on the steady-state in a staggered parallel '
                     'plotting test (requires plotting  with -n>2)')
        p_analyze.add_argument('--bytmp',
                action='store_true',
                help='slice by tmp dirs')
        p_analyze.add_argument('--bybitfield',
                action='store_true',
                help='slice by bitfield/non-bitfield sorting')
        p_analyze.add_argument('logfile', type=str, nargs='+',
                help='logfile(s) to analyze')

        args = parser.parse_args()
        return args

def get_term_width():
    columns = 0
    try:
        (rows, columns) = os.popen('stty size', 'r').read().split()
        columns = int(columns)
    except:
        columns = 120  # 80 is typically too narrow.  TODO: make a command line arg.
    return columns

class Iso8601Formatter(logging.Formatter):
    def formatTime(self, record, datefmt=None):
        time = pendulum.from_timestamp(timestamp=record.created, tz='local')
        return time.isoformat(timespec='microseconds', )

def main():
    random.seed()

    pm_parser = PlotmanArgParser()
    args = pm_parser.parse_args()

    if args.cmd == 'version':
        import pkg_resources
        print(pkg_resources.get_distribution('plotman'))
        return

    elif args.cmd == 'config':
        config_file_path = configuration.get_path()
        if args.config_subcommand == 'path':
            if os.path.isfile(config_file_path):
                print(config_file_path)
                return
            print(f"No 'plotman.yaml' file exists at expected location: '{config_file_path}'")
            print(f"To generate a default config file, run: 'plotman config generate'")
            return 1
        if args.config_subcommand == 'generate':
            if os.path.isfile(config_file_path):
                overwrite = None
                while overwrite not in {"y", "n"}:
                    overwrite = input(
                        f"A 'plotman.yaml' file already exists at the default location: '{config_file_path}' \n\n"
                        "\tInput 'y' to overwrite existing file, or 'n' to exit without overwrite."
                      ).lower()
                    if overwrite == 'n':
                        print("\nExited without overrwriting file")
                        return

            # Copy the default plotman.yaml (packaged in plotman/resources/) to the user's config file path,
            # creating the parent plotman file/directory if it does not yet exist
            with importlib.resources.path(plotman_resources, "plotman.yaml") as default_config:
                config_dir = os.path.dirname(config_file_path)

                os.makedirs(config_dir, exist_ok=True)
                copyfile(default_config, config_file_path)
                print(f"\nWrote default plotman.yaml to: {config_file_path}")
                return

        if not args.config_subcommand:
            print("No action requested, add 'generate' or 'path'.")
            return

    config_path = configuration.get_path()
    config_text = configuration.read_configuration_text(config_path)
<<<<<<< HEAD
    cfg = configuration.get_validated_configs(config_text, config_path)

    #
    # Stay alive, spawning plot jobs
    #
    if args.cmd == 'plot':
        print('...starting plot loop')
        while True:
            wait_reason = manager.maybe_start_new_plot(cfg.directories, cfg.scheduling, cfg.plotting)

            # TODO: report this via a channel that can be polled on demand, so we don't spam the console
            if wait_reason:
                print('...sleeping %d s: %s' % (cfg.scheduling.polling_time_s, wait_reason))

            time.sleep(cfg.scheduling.polling_time_s)

    #
    # Analysis of completed jobs
    #
    elif args.cmd == 'analyze':

        analyzer.analyze(args.logfile, args.clipterminals,
                args.bytmp, args.bybitfield)

    # 
    # Exports log metadata to CSV
    #
    elif args.cmd == 'export':
        logfilenames = glob.glob(os.path.join(cfg.directories.log, '*'))
        csv_exporter.export(logfilenames, args.save_to)

    else:
        jobs = Job.get_running_jobs(cfg.directories.log)

        # Status report
        if args.cmd == 'status':
            result = "{0}\n\n{1}\n\nUpdated at: {2}".format(
                reporting.status_report(jobs, get_term_width()),
                reporting.summary(jobs),
                datetime.datetime.today().strftime("%c"),
            )
            print(result)

        # Directories report
        elif args.cmd == 'dirs':
            print(reporting.dirs_report(jobs, cfg.directories, cfg.scheduling, get_term_width()))

        elif args.cmd == 'interactive':
            interactive.run_interactive()

        # Start running archival
        elif args.cmd == 'archive':
            print('...starting archive loop')
            firstit = True
            while True:
                if not firstit:
                    print('Sleeping 60s until next iteration...')
                    time.sleep(60)
                    jobs = Job.get_running_jobs(cfg.directories.log)
                firstit = False
=======
    preset_target_definitions_text = importlib.resources.read_text(
        plotman_resources, "target_definitions.yaml",
    )

    cfg = configuration.get_validated_configs(config_text, config_path, preset_target_definitions_text)

    with cfg.setup():
        root_logger = logging.getLogger()
        handler = logging.handlers.RotatingFileHandler(
            backupCount=10,
            encoding='utf-8',
            filename=cfg.logging.application,
            maxBytes=10_000_000,
        )
        formatter = Iso8601Formatter(fmt='%(asctime)s: %(message)s')
        handler.setFormatter(formatter)
        root_logger.addHandler(handler)
        root_logger.setLevel(logging.INFO)
>>>>>>> e6ece022

        #
        # Stay alive, spawning plot jobs
        #
        if args.cmd == 'plot':
            print('...starting plot loop')
            while True:
                wait_reason = manager.maybe_start_new_plot(cfg.directories, cfg.scheduling, cfg.plotting, cfg.logging)

                # TODO: report this via a channel that can be polled on demand, so we don't spam the console
                if wait_reason:
                    print('...sleeping %d s: %s' % (cfg.scheduling.polling_time_s, wait_reason))

                time.sleep(cfg.scheduling.polling_time_s)

        #
        # Analysis of completed jobs
        #
        elif args.cmd == 'analyze':

            analyzer.analyze(args.logfile, args.clipterminals,
                    args.bytmp, args.bybitfield)

        else:
            jobs = Job.get_running_jobs(cfg.logging.plots)

            # Status report
            if args.cmd == 'status':
                result = "{0}\n\n{1}\n\nUpdated at: {2}".format(
                    reporting.status_report(jobs, get_term_width()),
                    reporting.summary(jobs),
                    datetime.datetime.today().strftime("%c"),
                )
                print(result)

            # Directories report
            elif args.cmd == 'dirs':
                print(reporting.dirs_report(jobs, cfg.directories, cfg.scheduling, get_term_width()))

            elif args.cmd == 'interactive':
                interactive.run_interactive(
                    cfg=cfg,
                    autostart_plotting=args.autostart_plotting,
                    autostart_archiving=args.autostart_archiving,
                )

            # Start running archival
            elif args.cmd == 'archive':
                print('...starting archive loop')
                firstit = True
                while True:
                    if not firstit:
                        print('Sleeping 60s until next iteration...')
                        time.sleep(60)
                        jobs = Job.get_running_jobs(cfg.logging.plots)
                    firstit = False

                    archiving_status, log_messages = archive.spawn_archive_process(cfg.directories, cfg.archiving, cfg.logging, jobs)
                    for log_message in log_messages:
                        print(log_message)


            # Debugging: show the destination drive usage schedule
            elif args.cmd == 'dsched':
                for (d, ph) in manager.dstdirs_to_furthest_phase(jobs).items():
                    print('  %s : %s' % (d, str(ph)))

            #
            # Job control commands
            #
            elif args.cmd in [ 'details', 'files', 'kill', 'suspend', 'resume' ]:
                print(args)

                selected = []

                # TODO: clean up treatment of wildcard
                if args.idprefix[0] == 'all':
                    selected = jobs
                else:
                    # TODO: allow multiple idprefixes, not just take the first
                    selected = manager.select_jobs_by_partial_id(jobs, args.idprefix[0])
                    if (len(selected) == 0):
                        print('Error: %s matched no jobs.' % args.idprefix[0])
                    elif len(selected) > 1:
                        print('Error: "%s" matched multiple jobs:' % args.idprefix[0])
                        for j in selected:
                            print('  %s' % j.plot_id)
                        selected = []

                for job in selected:
                    if args.cmd == 'details':
                        print(job.status_str_long())

                    elif args.cmd == 'files':
                        temp_files = job.get_temp_files()
                        for f in temp_files:
                            print('  %s' % f)

                    elif args.cmd == 'kill':
                        # First suspend so job doesn't create new files
                        print('Pausing PID %d, plot id %s' % (job.proc.pid, job.plot_id))
                        job.suspend()

                        temp_files = job.get_temp_files()
                        print('Will kill pid %d, plot id %s' % (job.proc.pid, job.plot_id))
                        print('Will delete %d temp files' % len(temp_files))
                        conf = input('Are you sure? ("y" to confirm): ')
                        if (conf != 'y'):
                            print('canceled.  If you wish to resume the job, do so manually.')
                        else:
                            print('killing...')
                            job.cancel()
                            print('cleaning up temp files...')
                            for f in temp_files:
                                os.remove(f)

                    elif args.cmd == 'suspend':
                        print('Suspending ' + job.plot_id)
                        job.suspend()
                    elif args.cmd == 'resume':
                        print('Resuming ' + job.plot_id)
                        job.resume()<|MERGE_RESOLUTION|>--- conflicted
+++ resolved
@@ -151,68 +151,6 @@
 
     config_path = configuration.get_path()
     config_text = configuration.read_configuration_text(config_path)
-<<<<<<< HEAD
-    cfg = configuration.get_validated_configs(config_text, config_path)
-
-    #
-    # Stay alive, spawning plot jobs
-    #
-    if args.cmd == 'plot':
-        print('...starting plot loop')
-        while True:
-            wait_reason = manager.maybe_start_new_plot(cfg.directories, cfg.scheduling, cfg.plotting)
-
-            # TODO: report this via a channel that can be polled on demand, so we don't spam the console
-            if wait_reason:
-                print('...sleeping %d s: %s' % (cfg.scheduling.polling_time_s, wait_reason))
-
-            time.sleep(cfg.scheduling.polling_time_s)
-
-    #
-    # Analysis of completed jobs
-    #
-    elif args.cmd == 'analyze':
-
-        analyzer.analyze(args.logfile, args.clipterminals,
-                args.bytmp, args.bybitfield)
-
-    # 
-    # Exports log metadata to CSV
-    #
-    elif args.cmd == 'export':
-        logfilenames = glob.glob(os.path.join(cfg.directories.log, '*'))
-        csv_exporter.export(logfilenames, args.save_to)
-
-    else:
-        jobs = Job.get_running_jobs(cfg.directories.log)
-
-        # Status report
-        if args.cmd == 'status':
-            result = "{0}\n\n{1}\n\nUpdated at: {2}".format(
-                reporting.status_report(jobs, get_term_width()),
-                reporting.summary(jobs),
-                datetime.datetime.today().strftime("%c"),
-            )
-            print(result)
-
-        # Directories report
-        elif args.cmd == 'dirs':
-            print(reporting.dirs_report(jobs, cfg.directories, cfg.scheduling, get_term_width()))
-
-        elif args.cmd == 'interactive':
-            interactive.run_interactive()
-
-        # Start running archival
-        elif args.cmd == 'archive':
-            print('...starting archive loop')
-            firstit = True
-            while True:
-                if not firstit:
-                    print('Sleeping 60s until next iteration...')
-                    time.sleep(60)
-                    jobs = Job.get_running_jobs(cfg.directories.log)
-                firstit = False
-=======
     preset_target_definitions_text = importlib.resources.read_text(
         plotman_resources, "target_definitions.yaml",
     )
@@ -231,7 +169,6 @@
         handler.setFormatter(formatter)
         root_logger.addHandler(handler)
         root_logger.setLevel(logging.INFO)
->>>>>>> e6ece022
 
         #
         # Stay alive, spawning plot jobs
@@ -255,8 +192,15 @@
             analyzer.analyze(args.logfile, args.clipterminals,
                     args.bytmp, args.bybitfield)
 
-        else:
-            jobs = Job.get_running_jobs(cfg.logging.plots)
+        #
+    # Exports log metadata to CSV
+    #
+    elif args.cmd == 'export':
+        logfilenames = glob.glob(os.path.join(cfg.directories.log, '*'))
+        csv_exporter.export(logfilenames, args.save_to)
+
+    else:
+        jobs = Job.get_running_jobs(cfg.logging.plots)
 
             # Status report
             if args.cmd == 'status':
